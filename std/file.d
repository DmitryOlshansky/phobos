// Written in the D programming language.

/**
Utilities for manipulating files and scanning directories. Functions
in this module handle files as a unit, e.g., read or write one _file
at a time. For opening files and manipulating them via handles refer
to module $(D $(LINK2 std_stdio.html,std.stdio)).

Macros:
WIKI = Phobos/StdFile

Copyright: Copyright Digital Mars 2007 - 2011.
License:   $(WEB boost.org/LICENSE_1_0.txt, Boost License 1.0).
Authors:   $(WEB digitalmars.com, Walter Bright),
           $(WEB erdani.org, Andrei Alexandrescu),
           Jonathan M Davis
Source:    $(PHOBOSSRC std/_file.d)
 */
module std.file;

import core.memory;
import core.stdc.stdio, core.stdc.stdlib, core.stdc.string,
       core.stdc.errno, std.algorithm, std.array, std.conv,
       std.datetime, std.exception, std.format, std.path, std.process,
       std.range, std.stdio, std.string, std.traits,
       std.typecons, std.typetuple, std.utf;

import std.metastrings; //For generating deprecation messages only. Remove once
                        //deprecation path complete.

version (Win32)
{
    import core.sys.windows.windows, std.windows.charset,
        std.windows.syserror, std.__fileinit : useWfuncs;
/*
 * Since Win 9x does not support the "W" API's, first convert
 * to wchar, then convert to multibyte using the current code
 * page.
 * (Thanks to yaneurao for this)
 */
    version(Windows) alias std.windows.charset.toMBSz toMBSz;
}
else version (Posix)
{
    import core.sys.posix.dirent, core.sys.posix.fcntl, core.sys.posix.sys.stat,
        core.sys.posix.sys.time, core.sys.posix.unistd, core.sys.posix.utime;
}
else
    static assert(false, "Module " ~ .stringof ~ " not implemented for this OS.");

version (unittest)
{
    import core.thread : Thread;

    private string deleteme()
    {
        static _deleteme = "deleteme.dmd.unittest";
        static _first = true;

        if(_first)
        {
            version(Windows)
                _deleteme = std.path.join(std.process.getenv("TEMP"), _deleteme);
            else version(Posix)
                _deleteme = "/tmp/" ~ _deleteme;

            _first = false;
        }


        return _deleteme;
    }
}


// @@@@ TEMPORARY - THIS SHOULD BE IN THE CORE @@@
// {{{
version (Posix)
{
    version (OSX)
    {
        struct struct_stat64        // distinguish it from the stat() function
        {
            uint st_dev;        /// device
            ushort st_mode;
            ushort st_nlink;        /// link count
            ulong st_ino;        /// file serial number
            uint st_uid;        /// user ID of file's owner
            uint st_gid;        /// user ID of group's owner
            uint st_rdev;        /// if device then device number

            int st_atime;
            uint st_atimensec;
            int st_mtime;
            uint st_mtimensec;
            int st_ctime;
            uint st_ctimensec;
            int st_birthtime;
            uint st_birthtimensec;

            ulong st_size;
            long st_blocks;        /// number of allocated 512 byte blocks
            int st_blksize;        /// optimal I/O block size

            ulong st_ino64;
            uint st_flags;
            uint st_gen;
            int st_lspare; /* RESERVED: DO NOT USE! */
            long st_qspare[2]; /* RESERVED: DO NOT USE! */
        }

        extern(C) int fstat64(int, struct_stat64*);
        extern(C) int stat64(in char*, struct_stat64*);
    }
    else version (FreeBSD)
    {
        alias core.sys.posix.sys.stat.stat_t struct_stat64;
        alias core.sys.posix.sys.stat.fstat  fstat64;
        alias core.sys.posix.sys.stat.stat   stat64;
        alias core.sys.posix.sys.stat.lstat  lstat64;
    }
    else
    {
        version(X86)
        {
            struct struct_stat64        // distinguish it from the stat() function
            {
                ulong st_dev;        /// device
                uint __pad1;
                uint st_ino;        /// file serial number
                uint st_mode;        /// file mode
                uint st_nlink;        /// link count
                uint st_uid;        /// user ID of file's owner
                uint st_gid;        /// user ID of group's owner
                ulong st_rdev;        /// if device then device number
                uint __pad2;
                align(4) ulong st_size;
                int st_blksize;        /// optimal I/O block size
                ulong st_blocks;        /// number of allocated 512 byte blocks
                int st_atime;
                uint st_atimensec;
                int st_mtime;
                uint st_mtimensec;
                int st_ctime;
                uint st_ctimensec;

                ulong st_ino64;
            }
            //static assert(struct_stat64.sizeof == 88); // copied from d1, but it's currently 96 bytes, not 88.
        }
        else version (X86_64)
        {
            struct struct_stat64
            {
                ulong st_dev;
                ulong st_ino;
                ulong st_nlink;
                uint  st_mode;
                uint  st_uid;
                uint  st_gid;
                int   __pad0;
                ulong st_rdev;
                long  st_size;
                long  st_blksize;
                long  st_blocks;
                long  st_atime;
                ulong st_atimensec;
                long  st_mtime;
                ulong st_mtimensec;
                long  st_ctime;
                ulong st_ctimensec;
                long[3]  __unused;
            }
            static assert(struct_stat64.sizeof == 144);
        }

        extern(C) int fstat64(int, struct_stat64*);
        extern(C) int stat64(in char*, struct_stat64*);
        extern(C) int lstat64(in char*, struct_stat64*);
    }
}
// }}}


/++
    Exception thrown for file I/O errors.
 +/
class FileException : Exception
{
    /++
        OS error code.
     +/
    immutable uint errno;

    /++
        Constructor which takes an error message.

        Params:
            name = Name of file for which the error occurred.
            msg  = Message describing the error.
            file = The file where the error occurred.
            line = The line where the error occurred.
     +/
    this(in char[] name, in char[] msg, string file = __FILE__, size_t line = __LINE__)
    {
        if(msg.empty)
            super(name.idup, file, line);
        else
            super(text(name, ": ", msg), file, line);

        errno = 0;
    }

    /++
        Constructor which takes the error number ($(LUCKY GetLastError)
        in Windows, $(D_PARAM getErrno) in Posix).

        Params:
            name = Name of file for which the error occurred.
            msg  = Message describing the error.
            file = The file where the error occurred.
            line = The line where the error occurred.
     +/
    version(Windows) this(in char[] name,
                          uint errno = GetLastError,
                          string file = __FILE__,
                          size_t line = __LINE__)
    {
        this(name, sysErrorString(errno), file, line);
        this.errno = errno;
    }

    /++
        Constructor which takes the error number ($(LUCKY GetLastError)
        in Windows, $(D_PARAM getErrno) in Posix).

        Params:
            name = Name of file for which the error occurred.
            msg  = Message describing the error.
            file = The file where the error occurred.
            line = The line where the error occurred.
     +/
    version(Posix) this(in char[] name,
                        uint errno = .getErrno,
                        string file = __FILE__,
                        size_t line = __LINE__)
    {
        auto s = strerror(errno);
        this(name, to!string(s), file, line);
        this.errno = errno;
    }
}

private T cenforce(T)(T condition, lazy const(char)[] name, string file = __FILE__, size_t line = __LINE__)
{
    if (!condition)
    {
      version (Windows)
      {
        throw new FileException(name, .GetLastError(), file, line);
      }
      else version (Posix)
      {
        throw new FileException(name, .getErrno(), file, line);
      }
    }
    return condition;
}

/* **********************************
 * Basic File operations.
 */

/********************************************
Read entire contents of file $(D name) and returns it as an untyped
array. If the file size is larger than $(D upTo), only $(D upTo)
bytes are read.

Example:

----
import std.file, std.stdio;
void main()
{
   auto bytes = cast(ubyte[]) read("filename", 5);
   if (bytes.length == 5)
       writefln("The fifth byte of the file is 0x%x", bytes[4]);
}
----

Returns: Untyped array of bytes _read.

Throws: $(D FileException) on error.
 */
void[] read(in char[] name, size_t upTo = size_t.max)
{
    version(Windows)
    {
        alias TypeTuple!(GENERIC_READ,
                FILE_SHARE_READ, (SECURITY_ATTRIBUTES*).init, OPEN_EXISTING,
                FILE_ATTRIBUTE_NORMAL | FILE_FLAG_SEQUENTIAL_SCAN,
                HANDLE.init)
            defaults;
        auto h = useWfuncs
            ? CreateFileW(std.utf.toUTF16z(name), defaults)
            : CreateFileA(toMBSz(name), defaults);

        cenforce(h != INVALID_HANDLE_VALUE, name);
        scope(exit) cenforce(CloseHandle(h), name);
        auto size = GetFileSize(h, null);
        cenforce(size != INVALID_FILE_SIZE, name);
        size = min(upTo, size);
        auto buf = GC.malloc(size, GC.BlkAttr.NO_SCAN)[0 .. size];
        scope(failure) delete buf;

        DWORD numread = void;
        cenforce(ReadFile(h,buf.ptr, size, &numread, null) == 1
                && numread == size, name);
        return buf[0 .. size];
    }
    else version(Posix)
    {
        // A few internal configuration parameters {
        enum size_t
            minInitialAlloc = 1024 * 4,
            maxInitialAlloc = size_t.max / 2,
            sizeIncrement = 1024 * 16,
            maxSlackMemoryAllowed = 1024;
        // }

        immutable fd = core.sys.posix.fcntl.open(toStringz(name),
                core.sys.posix.fcntl.O_RDONLY);
        cenforce(fd != -1, name);
        scope(exit) core.sys.posix.unistd.close(fd);

        struct_stat64 statbuf = void;
        cenforce(fstat64(fd, &statbuf) == 0, name);
        //cenforce(core.sys.posix.sys.stat.fstat(fd, &statbuf) == 0, name);

        immutable initialAlloc = to!size_t(statbuf.st_size
            ? min(statbuf.st_size + 1, maxInitialAlloc)
            : minInitialAlloc);
        auto result = GC.malloc(initialAlloc, GC.BlkAttr.NO_SCAN)
            [0 .. initialAlloc];
        scope(failure) delete result;
        size_t size = 0;

        for (;;)
        {
            immutable actual = core.sys.posix.unistd.read(fd, result.ptr + size,
                    min(result.length, upTo) - size);
            cenforce(actual != -1, name);
            if (actual == 0) break;
            size += actual;
            if (size < result.length) continue;
            immutable newAlloc = size + sizeIncrement;
            result = GC.realloc(result.ptr, newAlloc, GC.BlkAttr.NO_SCAN)
                [0 .. newAlloc];
        }

        return result.length - size >= maxSlackMemoryAllowed
            ? GC.realloc(result.ptr, size, GC.BlkAttr.NO_SCAN)[0 .. size]
            : result[0 .. size];
    }
}

unittest
{
    write(deleteme, "1234");
    scope(exit) { assert(exists(deleteme)); remove(deleteme); }
    assert(read(deleteme, 2) == "12");
    assert(read(deleteme) == "1234");
}

version (linux) unittest
{
    // A file with "zero" length that doesn't have 0 length at all
    auto s = std.file.readText("/proc/sys/kernel/osrelease");
    assert(s.length > 0);
    //writefln("'%s'", s);
}

/********************************************
Read and validates (using $(XREF utf, validate)) a text file. $(D S)
can be a type of array of characters of any width and constancy. No
width conversion is performed; if the width of the characters in file
$(D name) is different from the width of elements of $(D S),
validation will fail.

Returns: Array of characters read.

Throws: $(D FileException) on file error, $(D UtfException) on UTF
decoding error.

Example:

----
enforce(system("echo abc>deleteme") == 0);
scope(exit) remove("deleteme");
enforce(chomp(readText("deleteme")) == "abc");
----
 */

S readText(S = string)(in char[] name)
{
    auto result = cast(S) read(name);
    std.utf.validate(result);
    return result;
}

unittest
{
    write(deleteme, "abc\n");
    scope(exit) { assert(exists(deleteme)); remove(deleteme); }
    enforce(chomp(readText(deleteme)) == "abc");
}

/*********************************************
Write $(D buffer) to file $(D name).
Throws: $(D FileException) on error.

Example:

----
import std.file;
void main()
{
   int[] a = [ 0, 1, 1, 2, 3, 5, 8 ];
   write("filename", a);
   assert(cast(int[]) read("filename") == a);
}
----
 */
void write(in char[] name, const void[] buffer)
{
    version(Windows)
    {
        alias TypeTuple!(GENERIC_WRITE, 0, null, CREATE_ALWAYS,
                FILE_ATTRIBUTE_NORMAL | FILE_FLAG_SEQUENTIAL_SCAN,
                HANDLE.init)
            defaults;
        auto h = useWfuncs
            ? CreateFileW(std.utf.toUTF16z(name), defaults)
            : CreateFileA(toMBSz(name), defaults);

        cenforce(h != INVALID_HANDLE_VALUE, name);
        scope(exit) cenforce(CloseHandle(h), name);
        DWORD numwritten;
        cenforce(WriteFile(h, buffer.ptr, buffer.length, &numwritten, null) == 1
                && buffer.length == numwritten,
                name);
    }
    else version(Posix)
        return writeImpl(name, buffer, O_CREAT | O_WRONLY | O_TRUNC);
}

/*********************************************
Appends $(D buffer) to file $(D name).
Throws: $(D FileException) on error.

Example:

----
import std.file;
void main()
{
   int[] a = [ 0, 1, 1, 2, 3, 5, 8 ];
   write("filename", a);
   int[] b = [ 13, 21 ];
   append("filename", b);
   assert(cast(int[]) read("filename") == a ~ b);
}
----
 */
void append(in char[] name, in void[] buffer)
{
    version(Windows)
    {
        alias TypeTuple!(GENERIC_WRITE,0,null,OPEN_ALWAYS,
                FILE_ATTRIBUTE_NORMAL | FILE_FLAG_SEQUENTIAL_SCAN,HANDLE.init)
            defaults;

        auto h = useWfuncs
            ? CreateFileW(std.utf.toUTF16z(name), defaults)
            : CreateFileA(toMBSz(name), defaults);

        cenforce(h != INVALID_HANDLE_VALUE, name);
        scope(exit) cenforce(CloseHandle(h), name);
        DWORD numwritten;
        cenforce(SetFilePointer(h, 0, null, FILE_END) != INVALID_SET_FILE_POINTER
                && WriteFile(h,buffer.ptr,buffer.length,&numwritten,null) == 1
                && buffer.length == numwritten,
                name);
    }
    else version(Posix)
        return writeImpl(name, buffer, O_APPEND | O_WRONLY | O_CREAT);
}

// Posix implementation helper for write and append

version(Posix) private void writeImpl(in char[] name,
        in void[] buffer, in uint mode)
{
    immutable fd = core.sys.posix.fcntl.open(toStringz(name),
            mode, octal!666);
    cenforce(fd != -1, name);
    {
        scope(failure) core.sys.posix.unistd.close(fd);
        immutable size = buffer.length;
        cenforce(
            core.sys.posix.unistd.write(fd, buffer.ptr, size) == size,
            name);
    }
    cenforce(core.sys.posix.unistd.close(fd) == 0, name);
}

/***************************************************
 * Rename file $(D from) to $(D to).
 * Throws: $(D FileException) on error.
 */
void rename(in char[] from, in char[] to)
{
    version(Windows)
    {
        enforce(useWfuncs
                ? MoveFileW(std.utf.toUTF16z(from), std.utf.toUTF16z(to))
                : MoveFileA(toMBSz(from), toMBSz(to)),
                new FileException(
                    text("Attempting to rename file ", from, " to ",
                            to)));
    }
    else version(Posix)
        cenforce(std.c.stdio.rename(toStringz(from), toStringz(to)) == 0, to);
}

/***************************************************
Delete file $(D name).
Throws: $(D FileException) on error.
 */
void remove(in char[] name)
{
    version(Windows)
    {
        cenforce(useWfuncs
                ? DeleteFileW(std.utf.toUTF16z(name))
                : DeleteFileA(toMBSz(name)),
                name);
    }
    else version(Posix)
        cenforce(std.c.stdio.remove(toStringz(name)) == 0,
            "Failed to remove file " ~ name);
}

/***************************************************
Get size of file $(D name) in bytes.

Throws: $(D FileException) on error (e.g., file not found).
 */
ulong getSize(in char[] name)
{
    version(Windows)
    {
        HANDLE findhndl = void;
        uint resulth = void;
        uint resultl = void;
        const (char)[] file = name[];

        //FindFirstFileX can't handle file names which end in a backslash.
        if(file.endsWith(sep))
            file.popBackN(sep.length);

        if (useWfuncs)
        {
            WIN32_FIND_DATAW filefindbuf;

            findhndl = FindFirstFileW(std.utf.toUTF16z(file), &filefindbuf);
            resulth = filefindbuf.nFileSizeHigh;
            resultl = filefindbuf.nFileSizeLow;
        }
        else
        {
            WIN32_FIND_DATA filefindbuf;

            findhndl = FindFirstFileA(toMBSz(file), &filefindbuf);
            resulth = filefindbuf.nFileSizeHigh;
            resultl = filefindbuf.nFileSizeLow;
        }

        cenforce(findhndl != cast(HANDLE)-1 && FindClose(findhndl), file);
        return (cast(ulong) resulth << 32) + resultl;
    }
    else version(Posix)
    {
        struct_stat64 statbuf = void;
        cenforce(stat64(toStringz(name), &statbuf) == 0, name);
        return statbuf.st_size;
    }
}

unittest
{
    // create a file of size 1
    write(deleteme, "a");
    scope(exit) { assert(exists(deleteme)); remove(deleteme); }
    assert(getSize(deleteme) == 1);
    // create a file of size 3
    write(deleteme, "abc");
    assert(getSize(deleteme) == 3);
}

/*************************
 * $(RED Scheduled for deprecation in August 2011. Please use either the version
 *       of $(D getTimes) which takes two arguments or $(D getTimesWin)
 *       (Windows-Only) instead.)
 */
version(StdDdoc) void getTimes(in char[] name,
                               out d_time ftc,
                               out d_time fta,
                               out d_time ftm);
else version(Windows) void getTimes(C)(in C[] name,
                                       out d_time ftc,
                                       out d_time fta,
                                       out d_time ftm) if(is(Unqual!C == char))
{
    pragma(msg, "Warning: As of Phobos 2.052, std.file.getTimes with 3 arguments has been " ~
                "scheduled for deprecation in August 2011. Please use " ~
                "either the version of getTimes with two arguments or " ~
                "getTimesWin (Windows-Only) instead.");

    HANDLE findhndl = void;

    if (useWfuncs)
    {
        WIN32_FIND_DATAW filefindbuf;

        findhndl = FindFirstFileW(std.utf.toUTF16z(name), &filefindbuf);
        ftc = FILETIME2d_time(&filefindbuf.ftCreationTime);
        fta = FILETIME2d_time(&filefindbuf.ftLastAccessTime);
        ftm = FILETIME2d_time(&filefindbuf.ftLastWriteTime);
    }
    else
    {
        WIN32_FIND_DATA filefindbuf;

        findhndl = FindFirstFileA(toMBSz(name), &filefindbuf);
        ftc = FILETIME2d_time(&filefindbuf.ftCreationTime);
        fta = FILETIME2d_time(&filefindbuf.ftLastAccessTime);
        ftm = FILETIME2d_time(&filefindbuf.ftLastWriteTime);
    }

    if (findhndl == cast(HANDLE)-1)
    {
        throw new FileException(name.idup);
    }
    FindClose(findhndl);
}
else version(Posix) void getTimes(C)(in C[] name,
                                     out d_time ftc,
                                     out d_time fta,
                                     out d_time ftm) if(is(Unqual!C == char))
{
    pragma(msg, "Warning: As of Phobos 2.052, std.file.getTimes with 3 arguments has been " ~
                "scheduled for deprecation in August 2011. Please use " ~
                "either the version of getTimes with two arguments or " ~
                "getTimesWin (Windows-Only) instead.");

    struct_stat64 statbuf = void;
    cenforce(stat64(toStringz(name), &statbuf) == 0, name);
    ftc = cast(d_time) statbuf.st_ctime * ticksPerSecond;
    fta = cast(d_time) statbuf.st_atime * ticksPerSecond;
    ftm = cast(d_time) statbuf.st_mtime * ticksPerSecond;
}


/++
    Get the access and modified times of file $(D name).

    Params:
        name                 = File name to get times for.
        fileAccessTime       = Time the file was last accessed.
        fileModificationTime = Time the file was last modified.

    Throws:
        $(D FileException) on error.
 +/
version(StdDdoc) void getTimes(in char[] name,
                               out SysTime fileAccessTime,
                               out SysTime fileModificationTime);
//Oh, how it would be nice of you could overload templated functions with
//non-templated functions. Untemplatize this when the old getTimes goes away.
else void getTimes(C)(in C[] name,
                      out SysTime fileAccessTime,
                      out SysTime fileModificationTime)
    if(is(Unqual!C == char))
{
    version(Windows)
    {
        HANDLE findhndl = void;

        if(useWfuncs)
        {
            WIN32_FIND_DATAW filefindbuf;

            findhndl = FindFirstFileW(std.utf.toUTF16z(name), &filefindbuf);
            fileAccessTime = std.datetime.FILETIMEToSysTime(&filefindbuf.ftLastAccessTime);
            fileModificationTime = std.datetime.FILETIMEToSysTime(&filefindbuf.ftLastWriteTime);
        }
        else
        {
            WIN32_FIND_DATA filefindbuf;

            findhndl = FindFirstFileA(toMBSz(name), &filefindbuf);
            fileAccessTime = std.datetime.FILETIMEToSysTime(&filefindbuf.ftLastAccessTime);
            fileModificationTime = std.datetime.FILETIMEToSysTime(&filefindbuf.ftLastWriteTime);
        }

        enforce(findhndl != cast(HANDLE)-1, new FileException(name.idup));

        FindClose(findhndl);
    }
    else version(Posix)
    {
        struct_stat64 statbuf = void;

        cenforce(stat64(toStringz(name), &statbuf) == 0, name);

        fileAccessTime = SysTime(unixTimeToStdTime(statbuf.st_atime));
        fileModificationTime = SysTime(unixTimeToStdTime(statbuf.st_mtime));
    }
}

unittest
{
    auto currTime = Clock.currTime();

    write(deleteme, "a");
    scope(exit) { assert(exists(deleteme)); remove(deleteme); }

    SysTime accessTime1 = void;
    SysTime modificationTime1 = void;

    getTimes(deleteme, accessTime1, modificationTime1);

    enum leeway = dur!"seconds"(4);

    {
        auto diffa = accessTime1 - currTime;
        auto diffm = modificationTime1 - currTime;

        assert(abs(diffa) <= leeway);
        assert(abs(diffm) <= leeway);
    }

    Thread.sleep(dur!"seconds"(1));

    currTime = Clock.currTime();
    write(deleteme, "b");

    SysTime accessTime2 = void;
    SysTime modificationTime2 = void;

    getTimes(deleteme, accessTime2, modificationTime2);

    {
        auto diffa = accessTime2 - currTime;
        auto diffm = modificationTime2 - currTime;

        assert(abs(diffa) <= leeway);
        assert(abs(diffm) <= leeway);
    }

    assert(accessTime1 <= accessTime2);
    assert(modificationTime1 <= modificationTime2);
}


/++
    $(BLUE This function is Windows-Only.)

    Get creation/access/modified times of file $(D name).

    This is the same as $(D getTimes) except that it also gives you the file
    creation time - which isn't possible on Posix systems.

    Params:
        name                 = File name to get times for.
        fileCreationTime     = Time the file was created.
        fileAccessTime       = Time the file was last accessed.
        fileModificationTime = Time the file was last modified.

    Throws:
        $(D FileException) on error.
 +/
version(StdDdoc) void getTimesWin(in char[] name,
                                  out SysTime fileCreationTime,
                                  out SysTime fileAccessTime,
                                  out SysTime fileModificationTime);
else version(Windows) void getTimesWin(in char[] name,
                                       out SysTime fileCreationTime,
                                       out SysTime fileAccessTime,
                                       out SysTime fileModificationTime)
{
    HANDLE findhndl = void;

    if (useWfuncs)
    {
        WIN32_FIND_DATAW filefindbuf;

        findhndl = FindFirstFileW(std.utf.toUTF16z(name), &filefindbuf);
        fileCreationTime = std.datetime.FILETIMEToSysTime(&filefindbuf.ftCreationTime);
        fileAccessTime = std.datetime.FILETIMEToSysTime(&filefindbuf.ftLastAccessTime);
        fileModificationTime = std.datetime.FILETIMEToSysTime(&filefindbuf.ftLastWriteTime);
    }
    else
    {
        WIN32_FIND_DATA filefindbuf;

        findhndl = FindFirstFileA(toMBSz(name), &filefindbuf);
        fileCreationTime = std.datetime.FILETIMEToSysTime(&filefindbuf.ftCreationTime);
        fileAccessTime = std.datetime.FILETIMEToSysTime(&filefindbuf.ftLastAccessTime);
        fileModificationTime = std.datetime.FILETIMEToSysTime(&filefindbuf.ftLastWriteTime);
    }

    if(findhndl == cast(HANDLE)-1)
    {
        throw new FileException(name.idup);
    }

    FindClose(findhndl);
}

version(Windows) unittest
{
    auto currTime = Clock.currTime();

    write(deleteme, "a");
    scope(exit) { assert(exists(deleteme)); remove(deleteme); }

    SysTime creationTime1 = void;
    SysTime accessTime1 = void;
    SysTime modificationTime1 = void;

    getTimesWin(deleteme, creationTime1, accessTime1, modificationTime1);

    enum leeway = dur!"seconds"(4);

    {
        auto diffc = creationTime1 - currTime;
        auto diffa = accessTime1 - currTime;
        auto diffm = modificationTime1 - currTime;

        assert(abs(diffc) <= leeway);
        assert(abs(diffa) <= leeway);
        assert(abs(diffm) <= leeway);
    }

    Thread.sleep(dur!"seconds"(1));

    currTime = Clock.currTime();
    write(deleteme, "b");

    SysTime creationTime2 = void;
    SysTime accessTime2 = void;
    SysTime modificationTime2 = void;

    getTimesWin(deleteme, creationTime2, accessTime2, modificationTime2);

    {
        auto diffa = accessTime2 - currTime;
        auto diffm = modificationTime2 - currTime;

        assert(abs(diffa) <= leeway);
        assert(abs(diffm) <= leeway);
    }

    assert(creationTime1 <= creationTime2);
    assert(accessTime1 <= accessTime2);
    assert(modificationTime1 <= modificationTime2);
}

/++
    $(RED Scheduled for deprecation in November 2011. Please use the
          $(D getTimes) with two arguments instead.)

    $(BLUE This function is Posix-Only.)

    Get file status change time, acces time, and modification times
    of file $(D name).

    $(D getTimes) is the same on both Windows and Posix, but it is not
    possible to get the file creation time on Posix systems, so
    $(D getTimes) cannot give you the file creation time. $(D getTimesWin)
    does the same thing on Windows as $(D getTimes) except that it also gives
    you the file creation time. This function was created to do the same
    thing that the old, 3 argument $(D getTimes) was doing on Posix - giving
    you the time that the file status last changed - but ultimately, that's
    not really very useful, and we don't like having functions which are
    OS-specific when we can reasonably avoid it. So, this function is being
    deprecated. You can use $(D DirEntry)'s  $(D statBuf) property if you
    really want to get at that information (along with all of the other
    OS-specific stuff that $(D stat) gives you).

    Params:
        name                 = File name to get times for.
        fileStatusChangeTime = Time the file's status was last changed.
        fileAccessTime       = Time the file was last accessed.
        fileModificationTime = Time the file was last modified.

    Throws:
        $(D FileException) on error.
 +/
version(StdDdoc) void getTimesPosix(in char[] name,
                                    out SysTime fileStatusChangeTime,
                                    out SysTime fileAccessTime,
                                    out SysTime fileModificationTime);
else version(Posix) void getTimesPosix(C)(in C[] name,
                                          out SysTime fileStatusChangeTime,
                                          out SysTime fileAccessTime,
                                          out SysTime fileModificationTime)
    if(is(Unqual!C == char))
{
    pragma(msg, "Warning: As of Phobos 2.054, std.file.getTimesPosix has been " ~
                "scheduled for deprecation in November 2011. Please use " ~
                "the version of getTimes with two arguments instead.");

    struct_stat64 statbuf = void;

    cenforce(stat64(toStringz(name), &statbuf) == 0, name);

    fileStatusChangeTime = SysTime(unixTimeToStdTime(statbuf.st_ctime));
    fileAccessTime = SysTime(unixTimeToStdTime(statbuf.st_atime));
    fileModificationTime = SysTime(unixTimeToStdTime(statbuf.st_mtime));
}


/++
 $(RED Scheduled for deprecation in August 2011. Please use
       $(D timeLastModified) instead.)
 +/
version(StdDdoc) d_time lastModified(in char[] name);
else d_time lastModified(C)(in C[] name)
    if(is(Unqual!C == char))
{
    pragma(msg, softDeprec!("2.052", "August 2011", "lastModified", "timeLastModified"));

    version(Windows)
    {
        d_time dummy = void, ftm = void;
        getTimes(name, dummy, dummy, ftm);
        return ftm;
    }
    else version(Posix)
    {
        struct_stat64 statbuf = void;
        cenforce(stat64(toStringz(name), &statbuf) == 0, name);
        return cast(d_time) statbuf.st_mtime * ticksPerSecond;
    }
}


/++
    $(RED Scheduled for deprecation in August 2011.
          Please use $(D timeLastModified) instead.)
+/
version(StdDdoc) d_time lastModified(in char[] name, d_time returnIfMissing);
else d_time lastModified(C)(in C[] name, d_time returnIfMissing)
    if(is(Unqual!C == char))
{
    pragma(msg, softDeprec!("2.052", "August 2011", "lastModified", "timeLastModified"));

    version(Windows)
    {
        if (!exists(name)) return returnIfMissing;
        d_time dummy = void, ftm = void;
        getTimes(name, dummy, dummy, ftm);
        return ftm;
    }
    else version(Posix)
    {
        struct_stat64 statbuf = void;
        return stat64(toStringz(name), &statbuf) != 0
            ? returnIfMissing
            : cast(d_time) statbuf.st_mtime * ticksPerSecond;
    }
}

unittest
{
    //std.process.system("echo a>deleteme") == 0 || assert(false);
    if (exists(deleteme)) remove(deleteme);
    write(deleteme, "a\n");
    scope(exit) { assert(exists(deleteme)); remove(deleteme); }
    // assert(lastModified("deleteme") >
    //         lastModified("this file does not exist", d_time.min));
    //assert(lastModified("deleteme") > lastModified(__FILE__));
}

/++
    Returns the time that the given file was last modified.

    Throws:
        $(D FileException) if the given file does not exist.
+/
SysTime timeLastModified(in char[] name)
{
    version(Windows)
    {
        SysTime dummy = void;
        SysTime ftm = void;

        getTimesWin(name, dummy, dummy, ftm);

        return ftm;
    }
    else version(Posix)
    {
        struct_stat64 statbuf = void;

        cenforce(stat64(toStringz(name), &statbuf) == 0, name);

        return SysTime(unixTimeToStdTime(statbuf.st_mtime));
    }
}


/++
    Returns the time that the given file was last modified. If the
    file does not exist, returns $(D returnIfMissing).

    A frequent usage pattern occurs in build automation tools such as
    $(WEB gnu.org/software/make, make) or $(WEB
    en.wikipedia.org/wiki/Apache_Ant, ant). To check whether file $(D
    target) must be rebuilt from file $(D source) (i.e., $(D target) is
    older than $(D source) or does not exist), use the comparison
    below. The code throws a $(D FileException) if $(D source) does not
    exist (as it should). On the other hand, the $(D SysTime.min) default
    makes a non-existing $(D target) seem infinitely old so the test
    correctly prompts building it.

    Params:
        name            = The name of the file to get the modification time for.
        returnIfMissing = The time to return if the given file does not exist.

Examples:
--------------------
if(timeLastModified(source) >= timeLastModified(target, SysTime.min))
{
    // must (re)build
}
else
{
    // target is up-to-date
}
--------------------
+/
SysTime timeLastModified(in char[] name, SysTime returnIfMissing)
{
    version(Windows)
    {
        if(!exists(name))
            return returnIfMissing;

        SysTime dummy = void;
        SysTime ftm = void;

        getTimesWin(name, dummy, dummy, ftm);

        return ftm;
    }
    else version(Posix)
    {
        struct_stat64 statbuf = void;

        return stat64(toStringz(name), &statbuf) != 0 ?
               returnIfMissing :
               SysTime(unixTimeToStdTime(statbuf.st_mtime));
    }
}

unittest
{
    //std.process.system("echo a > deleteme") == 0 || assert(false);
    if(exists(deleteme))
        remove(deleteme);

    write(deleteme, "a\n");

    scope(exit)
    {
        assert(exists(deleteme));
        remove(deleteme);
    }

    // assert(lastModified("deleteme") >
    //         lastModified("this file does not exist", SysTime.min));
    //assert(lastModified("deleteme") > lastModified(__FILE__));
}


/++
    Returns whether the given file (or directory) exists.
 +/
@property bool exists(in char[] name)
{
    version(Windows)
    {
        auto result = useWfuncs
// http://msdn.microsoft.com/library/default.asp?url=/library/en-us/
// fileio/base/getfileattributes.asp
            ? GetFileAttributesW(std.utf.toUTF16z(name))
            : GetFileAttributesA(toMBSz(name));
        return result != 0xFFFFFFFF;
    }
    else version(Posix)
    {
        return access(toStringz(name), 0) == 0;
    }
}

unittest
{
    assert(exists("."));
    assert(!exists("this file does not exist"));
    write(deleteme, "a\n");
    scope(exit) { assert(exists(deleteme)); remove(deleteme); }
    assert(exists(deleteme));
}


/++
 Returns the attributes of the given file.

 Note that the file attributes on Windows and Posix systems are
 completely different. On Windows, they're what is returned by $(WEB
 msdn.microsoft.com/en-us/library/aa364944(v=vs.85).aspx,
 GetFileAttributes), whereas on Posix systems, they're the $(LUCKY
 st_mode) value which is part of the $(D stat struct) gotten by
 calling the $(WEB en.wikipedia.org/wiki/Stat_%28Unix%29, $(D stat))
 function.

 On Posix systems, if the given file is a symbolic link, then
 attributes are the attributes of the file pointed to by the symbolic
 link.

 Params:
 name = The file to get the attributes of.
  +/
uint getAttributes(in char[] name)
{
    version(Windows)
    {
        auto result = useWfuncs ?
                      GetFileAttributesW(std.utf.toUTF16z(name)) :
                      GetFileAttributesA(toMBSz(name));

        enforce(result != uint.max, new FileException(name.idup));

        return result;
    }
    else version(Posix)
    {
        struct_stat64 statbuf = void;

        cenforce(stat64(toStringz(name), &statbuf) == 0, name);

        return statbuf.st_mode;
    }
}


/++
    If the given file is a symbolic link, then this returns the attributes of the
    symbolic link itself rather than file that it points to. If the given file
    is $(I not) a symbolic link, then this function returns the same result
    as getAttributes.

    On Windows, getLinkAttributes is identical to getAttributes. It exists on
    Windows so that you don't have to special-case code for Windows when dealing
    with symbolic links.

    Params:
        name = The file to get the symbolic link attributes of.

    Throws:
        FileException on error.
 +/
uint getLinkAttributes(in char[] name)
{
    version(Windows)
    {
        return getAttributes(name);
    }
    else version(OSX)
    {
        struct_stat64 lstatbuf = void;
        cenforce(stat64(toStringz(name), &lstatbuf) == 0, name);
        return lstatbuf.st_mode;
    }
    else version(Posix)
    {
        struct_stat64 lstatbuf = void;

        cenforce(lstat64(toStringz(name), &lstatbuf) == 0, name);

        return lstatbuf.st_mode;
    }
}


/++
    Returns whether the given file is a directory.

    Params:
        name = The path to the file.

    Throws:
        FileException if the given file does not exist.

Examples:
--------------------
assert(!"/etc/fonts/fonts.conf".isDir);
assert("/usr/share/include".isDir);
--------------------
  +/
@property bool isDir(in char[] name)
{
    version(Windows)
    {
        return (getAttributes(name) & FILE_ATTRIBUTE_DIRECTORY) != 0;
    }
    else version(Posix)
    {
        return (getAttributes(name) & S_IFMT) == S_IFDIR;
    }
}

unittest
{
    version(Windows)
    {
        if("C:\\Program Files\\".exists)
            assert("C:\\Program Files\\".isDir);

        if("C:\\Windows\\system.ini".exists)
            assert(!"C:\\Windows\\system.ini".isDir);
    }
    else version(Posix)
    {
        if("/usr/include".exists)
            assert("/usr/include".isDir);

        if("/usr/include/assert.h".exists)
            assert(!"/usr/include/assert.h".isDir);
    }
}

/++
    $(RED Scheduled for deprecation in August 2011.
          Please use $(D isDir) instead.)
 +/
alias isDir isdir;


/++
    $(RED Scheduled for deprecation in November 2011.
          Please use $(D attrIsDir) instead.)

    Returns whether the given file attributes are for a directory.

    Params:
        attributes = The file attributes.
  +/
@property bool isDir(uint attributes) nothrow
{
    version(Windows)
    {
        return (attributes & FILE_ATTRIBUTE_DIRECTORY) != 0;
    }
    else version(Posix)
    {
        return (attributes & S_IFMT) == S_IFDIR;
    }
}


/++
    Returns whether the given file attributes are for a directory.

    Params:
        attributes = The file attributes.

Examples:
--------------------
assert(!attrIsDir(getAttributes("/etc/fonts/fonts.conf")));
assert(!attrIsDir(getLinkAttributes("/etc/fonts/fonts.conf")));
--------------------
  +/
bool attrIsDir(uint attributes) nothrow
{
    version(Windows)
    {
        return (attributes & FILE_ATTRIBUTE_DIRECTORY) != 0;
    }
    else version(Posix)
    {
        return (attributes & S_IFMT) == S_IFDIR;
    }
}

unittest
{
    version(Windows)
    {
        if("C:\\Program Files\\".exists)
        {
            assert(attrIsDir(getAttributes("C:\\Program Files\\")));
            assert(attrIsDir(getLinkAttributes("C:\\Program Files\\")));
        }

        if("C:\\Windows\\system.ini".exists)
        {
            assert(!attrIsDir(getAttributes("C:\\Windows\\system.ini")));
            assert(!attrIsDir(getLinkAttributes("C:\\Windows\\system.ini")));
        }
    }
    else version(Posix)
    {
        if("/usr/include".exists)
        {
            assert(attrIsDir(getAttributes("/usr/include")));
            assert(attrIsDir(getLinkAttributes("/usr/include")));
        }

        if("/usr/include/assert.h".exists)
        {
            assert(!attrIsDir(getAttributes("/usr/include/assert.h")));
            assert(!attrIsDir(getLinkAttributes("/usr/include/assert.h")));
        }
    }
}


/++
    Returns whether the given file (or directory) is a file.

    On Windows, if a file is not a directory, then it's a file. So,
    either $(D isFile) or $(D isDir) will return true for any given file.

    On Posix systems, if $(D isFile) is $(D true), that indicates that the file
    is a regular file (e.g. not a block not device). So, on Posix systems, it's
    possible for both $(D isFile) and $(D isDir) to be $(D false) for a
    particular file (in which case, it's a special file). You can use
    $(D getAttributes) to get the attributes to figure out what type of special
    it is, or you can use $(D dirEntry) to get at its $(D statBuf), which is the
    result from $(D stat). In either case, see the man page for $(D stat) for
    more information.

    Params:
        name = The path to the file.

    Throws:
        $(D FileException) if the given file does not exist.

Examples:
--------------------
assert("/etc/fonts/fonts.conf".isFile);
assert(!"/usr/share/include".isFile);
--------------------
  +/
@property bool isFile(in char[] name)
{
    version(Windows)
        return !name.isDir;
    else version(Posix)
        return (getAttributes(name) & S_IFMT) == S_IFREG;
}

unittest
{
    version(Windows)
    {
        if("C:\\Program Files\\".exists)
            assert(!"C:\\Program Files\\".isFile);

        if("C:\\Windows\\system.ini".exists)
            assert("C:\\Windows\\system.ini".isFile);
    }
    else version(Posix)
    {
        if("/usr/include".exists)
            assert(!"/usr/include".isFile);

        if("/usr/include/assert.h".exists)
            assert("/usr/include/assert.h".isFile);
    }
}

/++
    $(RED Scheduled for deprecation in August 2011.
          Please use $(D isFile) instead.)
 +/
alias isFile isfile;


/++
    $(RED Scheduled for deprecation in November 2011.
          Please use $(D attrIsFile) instead.)

    Returns whether the given file attributes are for a file.

    On Windows, if a file is not a directory, it's a file. So,
    either $(D isFile) or $(D isDir) will return $(D true) for any given file.

    On Posix systems, if $(D isFile) is $(D true), that indicates that the file
    is a regular file (e.g. not a block not device). So, on Posix systems,
    it's possible for both $(D isFile) and $(D isDir) to be $(D false) for a
    particular file (in which case, it's a special file). If a file is a special
    file, you can use the attributes to check what type of special
    file it is (see the man page for $(D stat) for more information).

    Params:
        attributes = The file attributes.
  +/
@property bool isFile(uint attributes) nothrow
{
    version(Windows)
    {
        return (attributes & FILE_ATTRIBUTE_DIRECTORY) == 0;
    }
    else version(Posix)
    {
        return (attributes & S_IFMT) == S_IFREG;
    }
}


/++
    Returns whether the given file attributes are for a file.

    On Windows, if a file is not a directory, it's a file. So, either
    $(D attrIsFile) or $(D attrIsDir) will return $(D true) for the
    attributes of any given file.

    On Posix systems, if $(D attrIsFile) is $(D true), that indicates that the
    file is a regular file (e.g. not a block not device). So, on Posix systems,
    it's possible for both $(D attrIsFile) and $(D attrIsDir) to be $(D false)
    for a particular file (in which case, it's a special file). If a file is a
    special file, you can use the attributes to check what type of special file
    it is (see the man page for $(D stat) for more information).

    Params:
        attributes = The file attributes.

Examples:
--------------------
assert(attrIsFile(getAttributes("/etc/fonts/fonts.conf")));
assert(attrIsFile(getLinkAttributes("/etc/fonts/fonts.conf")));
--------------------
  +/
bool attrIsFile(uint attributes) nothrow
{
    version(Windows)
    {
        return (attributes & FILE_ATTRIBUTE_DIRECTORY) == 0;
    }
    else version(Posix)
    {
        return (attributes & S_IFMT) == S_IFREG;
    }
}

unittest
{
    version(Windows)
    {
        if("C:\\Program Files\\".exists)
        {
            assert(!attrIsFile(getAttributes("C:\\Program Files\\")));
            assert(!attrIsFile(getLinkAttributes("C:\\Program Files\\")));
        }

        if("C:\\Windows\\system.ini".exists)
        {
            assert(attrIsFile(getAttributes("C:\\Windows\\system.ini")));
            assert(attrIsFile(getLinkAttributes("C:\\Windows\\system.ini")));
        }
    }
    else version(Posix)
    {
        if("/usr/include".exists)
        {
            assert(!attrIsFile(getAttributes("/usr/include")));
            assert(!attrIsFile(getLinkAttributes("/usr/include")));
        }

        if("/usr/include/assert.h".exists)
        {
            assert(attrIsFile(getAttributes("/usr/include/assert.h")));
            assert(attrIsFile(getLinkAttributes("/usr/include/assert.h")));
        }
    }
}


/++
    Returns whether the given file is a symbolic link.

    Always return false on Windows. It exists on Windows so that you don't
    have to special-case code for Windows when dealing with symbolic links.

    Params:
        name = The path to the file.

    Throws:
        FileException if the given file does not exist.
  +/
@property bool isSymlink(in char[] name)
{
    version(Windows)
    {
        return false;
    }
    else version(Posix)
    {
        return (getLinkAttributes(name) & S_IFMT) == S_IFLNK;
    }
}

/++
    $(RED Scheduled for deprecation in October 2011.
          Please use $(D isSymlink) instead.)
  +/
alias isSymlink isSymLink;

unittest
{
    version(Windows)
    {
        if("C:\\Program Files\\".exists)
            assert(!"C:\\Program Files\\".isSymlink);

        enum fakeSymFile = "C:\\Windows\\system.ini";
        if(fakeSymFile.exists)
        {
            assert(!fakeSymFile.isSymlink);

            assert(!fakeSymFile.isSymlink);
            assert(!isSymlink(getAttributes(fakeSymFile)));
            assert(!isSymlink(getLinkAttributes(fakeSymFile)));

            assert(isFile(getAttributes(fakeSymFile)));
            assert(isFile(getLinkAttributes(fakeSymFile)));
            assert(!isDir(getAttributes(fakeSymFile)));
            assert(!isDir(getLinkAttributes(fakeSymFile)));

            assert(getAttributes(fakeSymFile) == getLinkAttributes(fakeSymFile));
        }
    }
    else version(OSX)
    {
    }
    else version(Posix)
    {
        if("/usr/include".exists)
        {
            assert(!"/usr/include".isSymlink);

            immutable symfile = deleteme ~ "_slink\0";
            scope(exit) if(symfile.exists) symfile.remove();

            core.sys.posix.unistd.symlink("/usr/include", symfile.ptr);

            assert(symfile.isSymlink);
            assert(!isSymlink(getAttributes(symfile)));
            assert(isSymlink(getLinkAttributes(symfile)));

            assert(isDir(getAttributes(symfile)));
            assert(!isDir(getLinkAttributes(symfile)));

            assert(!isFile(getAttributes(symfile)));
            assert(!isFile(getLinkAttributes(symfile)));
        }

        if("/usr/include/assert.h".exists)
        {
            assert(!"/usr/include/assert.h".isSymlink);

            immutable symfile = deleteme ~ "_slink\0";
            scope(exit) if(symfile.exists) symfile.remove();

            core.sys.posix.unistd.symlink("/usr/include/assert.h", symfile.ptr);

            assert(symfile.isSymlink);
            assert(!isSymlink(getAttributes(symfile)));
            assert(isSymlink(getLinkAttributes(symfile)));

            assert(!isDir(getAttributes(symfile)));
            assert(!isDir(getLinkAttributes(symfile)));

            assert(isFile(getAttributes(symfile)));
            assert(!isFile(getLinkAttributes(symfile)));
        }
    }
}


/++
<<<<<<< HEAD
    $(RED Scheduled for deprecation in October 2011.
          Please use $(D attrIsSymlink) instead.)
=======
    $(RED Scheduled for deprecation in November 2011.
          Please use $(D attrIsSymLink) instead.)
>>>>>>> 09b7cf61

    Returns whether the given file attributes are for a symbolic link.

    Always return $(D false) on Windows. It exists on Windows so that you don't
    have to special-case code for Windows when dealing with symbolic links.

    Params:
        attributes = The file attributes.
  +/
@property bool isSymlink(uint attributes) nothrow
{
    version(Windows)
    {
        return false;
    }
    else version(Posix)
    {
        return (attributes & S_IFMT) == S_IFLNK;
    }
}


/++
    Returns whether the given file attributes are for a symbolic link.

    Always return $(D false) on Windows. It exists on Windows so that you don't
    have to special-case code for Windows when dealing with symbolic links.

    Params:
        attributes = The file attributes.

Examples:
--------------------
core.sys.posix.unistd.symlink("/etc/fonts/fonts.conf", "/tmp/alink");

assert(!getAttributes("/tmp/alink").isSymlink);
assert(getLinkAttributes("/tmp/alink").isSymlink);
--------------------
  +/
bool attrIsSymlink(uint attributes) nothrow
{
    version(Windows)
    {
        return false;
    }
    else version(Posix)
    {
        return (attributes & S_IFMT) == S_IFLNK;
    }
}


/****************************************************
 * Change directory to $(D pathname).
 * Throws: $(D FileException) on error.
 */
void chdir(in char[] pathname)
{
    version(Windows)
    {
        enforce(useWfuncs
                ? SetCurrentDirectoryW(std.utf.toUTF16z(pathname))
                : SetCurrentDirectoryA(toMBSz(pathname)),
                new FileException(pathname.idup));
    }
    else version(Posix)
    {
        cenforce(core.sys.posix.unistd.chdir(toStringz(pathname)) == 0,
                pathname);
    }
}

/****************************************************
Make directory $(D pathname).

Throws: $(D FileException) on error.
 */
void mkdir(in char[] pathname)
{
    version(Windows)
    {
        enforce(useWfuncs
                ? CreateDirectoryW(std.utf.toUTF16z(pathname), null)
                : CreateDirectoryA(toMBSz(pathname), null),
                new FileException(pathname.idup));
    }
    else version(Posix)
    {
        cenforce(core.sys.posix.sys.stat.mkdir(toStringz(pathname), octal!777) == 0,
                 pathname);
    }
}

/****************************************************
 * Make directory and all parent directories as needed.
 */

void mkdirRecurse(in char[] pathname)
{
    const left = dirname(pathname);
    if (!exists(left))
    {
        version (Windows)
        {   /* Prevent infinite recursion if left is "d:\" and
             * drive d does not exist.
             */
            if (left.length >= 3 && left[$ - 2] == ':')
                throw new FileException(left.idup);
        }
        mkdirRecurse(left);
    }
    if (!basename(pathname).empty)
    {
        mkdir(pathname);
    }
}

unittest
{
    // bug3570
    {
        immutable basepath = deleteme ~ "_dir";
        version (Windows)
        {
            immutable path = basepath ~ "\\fake\\here\\";
        }
        else version (Posix)
        {
            immutable path = basepath ~ `/fake/here/`;
        }

        mkdirRecurse(path);
        assert(basepath.exists && basepath.isDir);
        scope(exit) rmdirRecurse(basepath);
        assert(path.exists && path.isDir);
    }
}

/****************************************************
Remove directory $(D pathname).

Throws: $(D FileException) on error.
 */
void rmdir(in char[] pathname)
{
    version(Windows)
    {
        cenforce(useWfuncs
                ? RemoveDirectoryW(std.utf.toUTF16z(pathname))
                : RemoveDirectoryA(toMBSz(pathname)),
                pathname);
    }
    else version(Posix)
    {
        cenforce(core.sys.posix.unistd.rmdir(toStringz(pathname)) == 0,
                pathname);
    }
}

/++
    $(BLUE This function is Posix-Only.)

    Creates a symlink.

    Params:
        original = The file to link from.
        link     = The symlink to create.

    Throws:
        $(D FileException) on error (which includes if the symlink already
        exists).
  +/
version(StdDdoc) void symlink(in char[] original, in char[] link);
else version(Posix) void symlink(in char[] original, in char[] link)
{
    cenforce(core.sys.posix.unistd.symlink(toStringz(original), toStringz(link)) == 0,
             link);
}

version(Posix) unittest
{
    if("/usr/include".exists)
    {
        immutable symfile = deleteme ~ "_slink\0";
        scope(exit) if(symfile.exists) symfile.remove();

        symlink("/usr/include", symfile);

        assert(symfile.exists);
        assert(symfile.isSymlink);
        assert(!isSymlink(getAttributes(symfile)));
        assert(isSymlink(getLinkAttributes(symfile)));

        assert(isDir(getAttributes(symfile)));
        assert(!isDir(getLinkAttributes(symfile)));

        assert(!isFile(getAttributes(symfile)));
        assert(!isFile(getLinkAttributes(symfile)));
    }

    if("/usr/include/assert.h".exists)
    {
        assert(!"/usr/include/assert.h".isSymlink);

        immutable symfile = deleteme ~ "_slink\0";
        scope(exit) if(symfile.exists) symfile.remove();

        symlink("/usr/include/assert.h", symfile);

        assert(symfile.exists);
        assert(symfile.isSymlink);
        assert(!isSymlink(getAttributes(symfile)));
        assert(isSymlink(getLinkAttributes(symfile)));

        assert(!isDir(getAttributes(symfile)));
        assert(!isDir(getLinkAttributes(symfile)));

        assert(isFile(getAttributes(symfile)));
        assert(!isFile(getLinkAttributes(symfile)));
    }
}


/++
    $(BLUE This function is Posix-Only.)

    Returns the path to the file pointed to by a symlink. Note that the
    path could be either relative or absolute depending on the symlink.
    If the path is relative, it's relative to the symlink, not the current
    working directory.

    Throws:
        $(D FileException) on error.
  +/
version(StdDdoc) string readLink(in char[] link);
else version(Posix) string readLink(in char[] link)
{
    char[2048] buffer;
    auto size = cenforce(core.sys.posix.unistd.readlink(toStringz(link), buffer, buffer.length),
                         link);

    return to!string(buffer[0 .. (size >= buffer.length ? $ - 1 : size)]);
}

version(Posix) unittest
{
    foreach(file; ["/usr/include", "/usr/include/assert.h"])
    {
        if(file.exists)
        {
            immutable symfile = deleteme ~ "_slink\0";
            scope(exit) if(symfile.exists) symfile.remove();
            scope(failure) std.stdio.stderr.writefln("Failed file: %s", file);

            symlink(file, symfile);

            assert(readLink(symfile) == file);
        }
    }
}

/****************************************************
 * Get current directory.
 * Throws: $(D FileException) on error.
 */
version(Windows) string getcwd()
{
    /* GetCurrentDirectory's return value:
        1. function succeeds: the number of characters that are written to
    the buffer, not including the terminating null character.
        2. function fails: zero
        3. the buffer (lpBuffer) is not large enough: the required size of
    the buffer, in characters, including the null-terminating character.
    */
    ushort[4096] staticBuff = void; //enough for most common case
    if (useWfuncs)
    {
        auto buffW = cast(wchar[]) staticBuff;
        immutable n = cenforce(GetCurrentDirectoryW(buffW.length, buffW.ptr),
                "getcwd");
        // we can do it because toUTFX always produces a fresh string
        if(n < buffW.length)
        {
            return toUTF8(buffW[0 .. n]);
        }
        else //staticBuff isn't enough
        {
            auto ptr = cast(wchar*) malloc(wchar.sizeof * n);
            scope(exit) free(ptr);
            immutable n2 = GetCurrentDirectoryW(n, ptr);
            cenforce(n2 && n2 < n, "getcwd");
            return toUTF8(ptr[0 .. n2]);
        }
    }
    else
    {
        auto buffA = cast(char[]) staticBuff;
        immutable n = cenforce(GetCurrentDirectoryA(buffA.length, buffA.ptr),
                "getcwd");
        // fromMBSz doesn't always produce a fresh string
        if(n < buffA.length)
        {
            string res = fromMBSz(cast(immutable)buffA.ptr);
            return res.ptr == buffA.ptr ? res.idup : res;
        }
        else //staticBuff isn't enough
        {
            auto ptr = cast(char*) malloc(char.sizeof * n);
            scope(exit) free(ptr);
            immutable n2 = GetCurrentDirectoryA(n, ptr);
            cenforce(n2 && n2 < n, "getcwd");

            string res = fromMBSz(cast(immutable)ptr);
            return res.ptr == ptr ? res.idup : res;
        }
    }
}

version (Posix) string getcwd()
{
    auto p = cenforce(core.sys.posix.unistd.getcwd(null, 0),
            "cannot get cwd");
    scope(exit) std.c.stdlib.free(p);
    return p[0 .. std.c.string.strlen(p)].idup;
}

unittest
{
    auto s = getcwd();
    assert(s.length);
}


version(StdDdoc)
{
    /++
        Info on a file, similar to what you'd get from stat on a Posix system.

        A $(D DirEntry) is obtained by using the functions $(D dirEntry) (to get
        the $(D DirEntry) for a specific file) or $(D dirEntries) (to get a
        $(D DirEntry) for each file/directory in a particular directory).
      +/
    struct DirEntry
    {
        void _init(T...)(T);
    public:

        /++
            Returns the path to the file represented by this $(D DirEntry).

Examples:
--------------------
auto de1 = dirEntry("/etc/fonts/fonts.conf");
assert(de1.name == "/etc/fonts/fonts.conf");

auto de2 = dirEntry("/usr/share/include");
assert(de2.name == "/usr/share/include");
--------------------
          +/
        @property string name() const;


        /++
            Returns whether the file represented by this $(D DirEntry) is a
            directory.

Examples:
--------------------
auto de1 = dirEntry("/etc/fonts/fonts.conf");
assert(!de1.isDir);

auto de2 = dirEntry("/usr/share/include");
assert(de2.isDir);
--------------------
          +/
        @property bool isDir();

        /++
            $(RED Scheduled for deprecation in August 2011.
                  Please use $(D isDir) instead.)
          +/
        alias isDir isdir;


        /++
            Returns whether the file represented by this $(D DirEntry) is a file.

            On Windows, if a file is not a directory, then it's a file. So,
            either $(D isFile) or $(D isDir) will return $(D true).

            On Posix systems, if $(D isFile) is $(D true), that indicates that
            the file is a regular file (e.g. not a block not device). So, on
            Posix systems, it's possible for both $(D isFile) and $(D isDir) to
            be $(D false) for a particular file (in which case, it's a special
            file). You can use $(D attributes) or $(D statBuf) to get more
            information about a special file (see the stat man page for more
            details).

Examples:
--------------------
auto de1 = dirEntry("/etc/fonts/fonts.conf");
assert(de1.isFile);

auto de2 = dirEntry("/usr/share/include");
assert(!de2.isFile);
--------------------
          +/
        @property bool isFile();

        /++
            $(RED Scheduled for deprecation in August 2011.
                  Please use $(D isFile) instead.)
          +/
        alias isFile isfile;

        /++
            Returns whether the file represented by this $(D DirEntry) is a
            symbolic link.

            Always return false on Windows. It exists on Windows so that you don't
            have to special-case code for Windows when dealing with symbolic links.
          +/
        @property bool isSymlink();

        /++
            $(RED Scheduled for deprecation in October 2011.
                  Please use $(D isSymlink) instead.)
          +/
        alias isSymlink isSymLink;

        /++
            Returns the size of the the file represented by this $(D DirEntry)
            in bytes.
          +/
        @property ulong size();

        /++
            $(RED Scheduled for deprecation in August 2011.
                  Please use $(D timeCreated) instead.)

            Returns the creation time of the file represented by this
            $(D DirEntry).

            $(RED Note that this property has existed for both Windows and Posix
                  systems but that it is $(I incorrect) on Posix systems. Posix
                  systems do not have access to the creation time of a file. On
                  Posix systems this property has incorrectly been the time that
                  the file's status status last changed. If you want that value,
                  then get it from the $(D statBuf) property, which gives you
                  access to the $(D stat) struct which Posix systems use (check
                  out $(D stat)'s man page for more details.))
          +/
        @property d_time creationTime() const;

        /++
            $(BLUE This function is Windows-Only.)

            Returns the creation time of the file represented by this
            $(D DirEntry).
          +/
        @property SysTime timeCreated() const;


        /++
            $(RED Scheduled for deprecation in November 2011.
                  Please use $(D timeLastAccessed) instead.)

            $(BLUE This function is Posix-Only.)

            Returns the last time that the status of file represented by this
            $(D DirEntry) was changed (i.e. owner, group, link count, mode, etc.).
          +/
        @property SysTime timeStatusChanged();

        /++
            $(RED Scheduled for deprecation in August 2011.
                  Please use $(D timeLastAccessed) instead.)

            Returns the time that the file represented by this $(D DirEntry) was
            last accessed.

            Note that many file systems do not update the access time for files
            (generally for performance reasons), so there's a good chance that
            $(D lastAccessTime) will return the same value as $(D lastWriteTime).
          +/
        @property d_time lastAccessTime();
        /++
            Returns the time that the file represented by this $(D DirEntry) was
            last accessed.

            Note that many file systems do not update the access time for files
            (generally for performance reasons), so there's a good chance that
            $(D timeLastAccessed) will return the same value as
            $(D timeLastModified).
          +/
        @property SysTime timeLastAccessed();
        /++
            $(RED Scheduled for deprecation in August 2011.
                  Please use $(D timeLastModified) instead.)

            Returns the time that the file represented by this $(D DirEntry) was
            last modified.
          +/
        @property d_time lastWriteTime();
        /++
            Returns the time that the file represented by this $(D DirEntry) was
            last modified.
          +/
        @property SysTime timeLastModified();

        /++
            Returns the attributes of the file represented by this $(D DirEntry).

            Note that the file attributes on Windows and Posix systems are
            completely different. On, Windows, they're what is returned by
            $(D GetFileAttributes)
            $(WEB msdn.microsoft.com/en-us/library/aa364944(v=vs.85).aspx, GetFileAttributes)
            Whereas, an Posix systems, they're the $(D st_mode) value which is
            part of the $(D stat) struct gotten by calling $(D stat).

            On Posix systems, if the file represented by this $(D DirEntry) is a
            symbolic link, then attributes are the attributes of the file
            pointed to by the symbolic link.
          +/
        @property uint attributes();

        /++
            On Posix systems, if the file represented by this $(D DirEntry) is a
            symbolic link, then $(D linkAttributes) are the attributes of the
            symbolic link itself. Otherwise, $(D linkAttributes) is identical to
            $(D attributes).

            On Windows, $(D linkAttributes) is identical to $(D attributes). It
            exists on Windows so that you don't have to special-case code for
            Windows when dealing with symbolic links.
          +/
        @property uint linkAttributes();

        version(Windows) alias void* struct_stat64;

        /++
            $(BLUE This function is Posix-Only.)

            The $(D stat) struct gotten from calling $(D stat).
          +/
        @property struct_stat64 statBuf();
    }
}
else version(Windows)
{
    struct DirEntry
    {
    public:

        @property string name() const
        {
            return _name;
        }

        @property bool isDir() const
        {
            return (attributes & FILE_ATTRIBUTE_DIRECTORY) != 0;
        }

        alias isDir isdir;

        @property bool isFile() const
        {
            //Are there no options in Windows other than directory and file?
            //If there are, then this probably isn't the best way to determine
            //whether this DirEntry is a file or not.
            return !isDir;
        }

        alias isFile isfile;

        @property bool isSymlink() const
        {
            return false;
        }

        alias isSymlink isSymLink;

        @property ulong size() const
        {
            return _size;
        }

        @property d_time creationTime() const
        {
            return sysTimeToDTime(_timeCreated);
        }

        @property SysTime timeCreated() const
        {
            return cast(SysTime)_timeCreated;
        }

        @property d_time lastAccessTime() const
        {
            return sysTimeToDTime(_timeLastAccessed);
        }

        @property SysTime timeLastAccessed() const
        {
            return cast(SysTime)_timeLastAccessed;
        }

        @property d_time lastWriteTime() const
        {
            return sysTimeToDTime(_timeLastModified);
        }

        @property SysTime timeLastModified() const
        {
            return cast(SysTime)_timeLastModified;
        }

        @property uint attributes() const
        {
            return _attributes;
        }

        @property uint linkAttributes() const
        {
            return _attributes;
        }

    private:

        void _init(in char[] path)
        {
            HANDLE findhndl = void;
            uint resulth = void;
            uint resultl = void;
            _name = path.idup;

            //FindFirstFileX can't handle file names which end in a backslash.
            if(_name.endsWith(sep))
                _name.popBackN(sep.length);

            if(useWfuncs)
            {
                WIN32_FIND_DATAW fd;

                findhndl = FindFirstFileW(std.utf.toUTF16z(_name), &fd);
                enforce(findhndl != INVALID_HANDLE_VALUE);

                _size = (cast(ulong)fd.nFileSizeHigh << 32) | fd.nFileSizeLow;
                _timeCreated = std.datetime.FILETIMEToSysTime(&fd.ftCreationTime);
                _timeLastAccessed = std.datetime.FILETIMEToSysTime(&fd.ftLastAccessTime);
                _timeLastModified = std.datetime.FILETIMEToSysTime(&fd.ftLastWriteTime);
                _attributes = fd.dwFileAttributes;
            }
            else
            {
                WIN32_FIND_DATA fd;

                findhndl = FindFirstFileA(toMBSz(_name), &fd);
                enforce(findhndl != INVALID_HANDLE_VALUE);

                _size = (cast(ulong)fd.nFileSizeHigh << 32) | fd.nFileSizeLow;
                _timeCreated = std.datetime.FILETIMEToSysTime(&fd.ftCreationTime);
                _timeLastAccessed = std.datetime.FILETIMEToSysTime(&fd.ftLastAccessTime);
                _timeLastModified = std.datetime.FILETIMEToSysTime(&fd.ftLastWriteTime);
                _attributes = fd.dwFileAttributes;
            }

            cenforce(findhndl != cast(HANDLE)-1 && FindClose(findhndl), _name);
        }

        void _init(in char[] path, in WIN32_FIND_DATA* fd)
        {
            auto clength = std.c.string.strlen(fd.cFileName.ptr);

            // Convert cFileName[] to unicode
            const wlength = MultiByteToWideChar(0, 0, fd.cFileName.ptr, clength, null, 0);
            auto wbuf = new wchar[wlength];
            const n = MultiByteToWideChar(0, 0, fd.cFileName.ptr, clength, wbuf.ptr, wlength);
            assert(n == wlength);
            // toUTF8() returns a new buffer
            _name = std.path.join(path, std.utf.toUTF8(wbuf[0 .. wlength]));
            _size = (cast(ulong)fd.nFileSizeHigh << 32) | fd.nFileSizeLow;
            _timeCreated = std.datetime.FILETIMEToSysTime(&fd.ftCreationTime);
            _timeLastAccessed = std.datetime.FILETIMEToSysTime(&fd.ftLastAccessTime);
            _timeLastModified = std.datetime.FILETIMEToSysTime(&fd.ftLastWriteTime);
            _attributes = fd.dwFileAttributes;
        }

        void _init(in char[] path, in WIN32_FIND_DATAW *fd)
        {
            size_t clength = std.string.wcslen(fd.cFileName.ptr);
            _name = std.utf.toUTF8(fd.cFileName[0 .. clength]);
            _name = std.path.join(path, std.utf.toUTF8(fd.cFileName[0 .. clength]));
            _size = (cast(ulong)fd.nFileSizeHigh << 32) | fd.nFileSizeLow;
            _timeCreated = std.datetime.FILETIMEToSysTime(&fd.ftCreationTime);
            _timeLastAccessed = std.datetime.FILETIMEToSysTime(&fd.ftLastAccessTime);
            _timeLastModified = std.datetime.FILETIMEToSysTime(&fd.ftLastWriteTime);
            _attributes = fd.dwFileAttributes;
        }


        string _name; /// The file or directory represented by this DirEntry.


        SysTime _timeCreated;      /// The time when the file was created.
        SysTime _timeLastAccessed; /// The time when the file was last accessed.
        SysTime _timeLastModified; /// The time when the file was last modified.

        ulong _size;       /// The size of the file in bytes.
        uint  _attributes; /// The file attributes from WIN32_FIND_DATAW.
    }
}
else version(Posix)
{
    struct DirEntry
    {
    public:

        @property string name() const
        {
            return _name;
        }

        @property bool isDir()
        {
            _ensureStatDone();

            return (_statBuf.st_mode & S_IFMT) == S_IFDIR;
        }

        alias isDir isdir;

        @property bool isFile()
        {
            _ensureStatDone();

            return (_statBuf.st_mode & S_IFMT) == S_IFREG;
        }

        alias isFile isfile;

        @property bool isSymlink()
        {
            _ensureLStatDone();

            return (_lstatMode & S_IFMT) == S_IFLNK;
        }

        alias isSymlink isSymLink;

        // This property was not documented before, and it's almost
        // worthless, since the odds are high that it will be DT_UNKNOWN,
        // so it continues to be left undocumented.
        //
        // Scheduled for deprecation in August 2011.
        @property ubyte d_type()
        {
            return _dType;
        }

        @property ulong size()
        {
            _ensureStatDone();
            return _statBuf.st_size;
        }

        @property d_time creationTime()
        {
            _ensureStatDone();

            return cast(d_time)_statBuf.st_ctime * ticksPerSecond;
        }

        @property SysTime timeStatusChanged()
        {
            _ensureStatDone();

            return SysTime(unixTimeToStdTime(_statBuf.st_ctime));
        }

        @property d_time lastAccessTime()
        {
            _ensureStatDone();

            return cast(d_time)_statBuf.st_atime * ticksPerSecond;
        }

        @property SysTime timeLastAccessed()
        {
            _ensureStatDone();

            return SysTime(unixTimeToStdTime(_statBuf.st_ctime));
        }

        @property d_time lastWriteTime()
        {
            _ensureStatDone();

            return cast(d_time)_statBuf.st_mtime * ticksPerSecond;
        }

        @property SysTime timeLastModified()
        {
            _ensureStatDone();

            return SysTime(unixTimeToStdTime(_statBuf.st_mtime));
        }

        @property uint attributes()
        {
            _ensureStatDone();

            return _statBuf.st_mode;
        }

        @property uint linkAttributes()
        {
            _ensureLStatDone();

            return _lstatMode;
        }

        @property struct_stat64 statBuf()
        {
            _ensureStatDone();

            return _statBuf;
        }

    private:

        void _init(in char[] path)
        {
            _name = path.idup;

            _didLStat = false;
            _didStat = false;
            _dTypeSet = false;
        }

        void _init(in char[] path, core.sys.posix.dirent.dirent* fd)
        {
            immutable len = std.c.string.strlen(fd.d_name.ptr);
            _name = std.path.join(path, fd.d_name[0 .. len]);

            _didLStat = false;
            _didStat = false;

            //fd_d_type doesn't work for all file systems,
            //in which case the result is DT_UNKOWN. But we
            //can determine the correct type from lstat, so
            //we'll only set the dtype here if we could
            //correctly determine it (not lstat in the case
            //of DT_UNKNOWN in case we don't ever actually
            //need the dtype, thus potentially avoiding the
            //cost of calling lstat).
            if(fd.d_type != DT_UNKNOWN)
            {
                _dType = fd.d_type;
                _dTypeSet = true;
            }
            else
                _dTypeSet = false;
        }

        /++
            This is to support lazy evaluation, because doing stat's is
            expensive and not always needed.
         +/
        void _ensureStatDone()
        {
            if(_didStat)
                return;

            enforce(stat64(toStringz(_name), &_statBuf) == 0,
                    "Failed to stat file `" ~ _name ~ "'");

            _didStat = true;
        }

        /++
            This is to support lazy evaluation, because doing stat's is
            expensive and not always needed.
         +/
        void _ensureLStatDone()
        {
            if(_didLStat)
                return;

            struct_stat64 statbuf = void;

            version (OSX)
            {
                enforce(stat64(toStringz(_name), &statbuf) == 0,
                        "Failed to stat file `" ~ _name ~ "'");
            }
            else
            {
                enforce(lstat64(toStringz(_name), &statbuf) == 0,
                        "Failed to stat file `" ~ _name ~ "'");
            }

            _lstatMode = statbuf.st_mode;

            _dTypeSet = true;
            _didLStat = true;
        }


        string _name; /// The file or directory represented by this DirEntry.

        struct_stat64 _statBuf = void;  /// The result of stat().
        uint  _lstatMode;               /// The stat mode from lstat().
        ubyte _dType;                   /// The type of the file.

        bool _didLStat = false;   /// Whether lstat() has been called for this DirEntry.
        bool _didStat = false;    /// Whether stat() has been called for this DirEntry.
        bool _dTypeSet = false;   /// Whether the dType of the file has been set.
    }
}

unittest
{
    version(Windows)
    {
        if("C:\\Program Files\\".exists)
        {
            auto de = dirEntry("C:\\Program Files\\");
            assert(!de.isFile);
            assert(de.isDir);
            assert(!de.isSymlink);
        }

        if("C:\\Windows\\system.ini".exists)
        {
            auto de = dirEntry("C:\\Windows\\system.ini");
            assert(de.isFile);
            assert(!de.isDir);
            assert(!de.isSymlink);
        }
    }
    else version(OSX)
    {
    }
    else version(Posix)
    {
        if("/usr/include".exists)
        {
            {
                auto de = dirEntry("/usr/include");
                assert(!de.isFile);
                assert(de.isDir);
                assert(!de.isSymlink);
            }

            immutable symfile = deleteme ~ "_slink\0";
            scope(exit) if(symfile.exists) symfile.remove();

            core.sys.posix.unistd.symlink("/usr/include", symfile.ptr);

            {
                auto de = dirEntry(symfile);
                assert(!de.isFile);
                assert(de.isDir);
                assert(de.isSymlink);
            }
        }

        if("/usr/include/assert.h".exists)
        {
            auto de = dirEntry("/usr/include/assert.h");
            assert(de.isFile);
            assert(!de.isDir);
            assert(!de.isSymlink);
        }
    }
}


/******************************************************
 * $(RED Scheduled for deprecation in August 2011.
 *       Please use $(D dirEntries) instead.)
 *
 * For each file and directory $(D DirEntry) in $(D pathname[])
 * pass it to the callback delegate.
 *
 * Params:
 *        callback =        Delegate that processes each
 *                        DirEntry in turn. Returns true to
 *                        continue, false to stop.
 * Example:
 *        This program lists all the files in its
 *        path argument and all subdirectories thereof.
 * ----
 * import std.stdio;
 * import std.file;
 *
 * void main(string[] args)
 * {
 *    bool callback(DirEntry* de)
 *    {
 *      if(de.isDir)
 *        listdir(de.name, &callback);
 *      else
 *        writefln(de.name);

 *      return true;
 *    }
 *
 *    listdir(args[1], &callback);
 * }
 * ----
 */
alias listDir listdir;


/***************************************************
Copy file $(D from) to file $(D to). File timestamps are preserved.
 */
void copy(in char[] from, in char[] to)
{
    version(Windows)
    {
        immutable result = useWfuncs
            ? CopyFileW(std.utf.toUTF16z(from), std.utf.toUTF16z(to), false)
            : CopyFileA(toMBSz(from), toMBSz(to), false);
        if (!result)
            throw new FileException(to.idup);
    }
    else version(Posix)
    {
        immutable fd = core.sys.posix.fcntl.open(toStringz(from), O_RDONLY);
        cenforce(fd != -1, from);
        scope(exit) core.sys.posix.unistd.close(fd);

        struct_stat64 statbuf = void;
        cenforce(fstat64(fd, &statbuf) == 0, from);
        //cenforce(core.sys.posix.sys.stat.fstat(fd, &statbuf) == 0, from);

        auto toz = toStringz(to);
        immutable fdw = core.sys.posix.fcntl.open(toz,
                O_CREAT | O_WRONLY | O_TRUNC, octal!666);
        cenforce(fdw != -1, from);
        scope(failure) std.c.stdio.remove(toz);
        {
            scope(failure) core.sys.posix.unistd.close(fdw);
            auto BUFSIZ = 4096u * 16;
            auto buf = std.c.stdlib.malloc(BUFSIZ);
            if (!buf)
            {
                BUFSIZ = 4096;
                buf = std.c.stdlib.malloc(BUFSIZ);
                buf || assert(false, "Out of memory in std.file.copy");
            }
            scope(exit) std.c.stdlib.free(buf);

            for (auto size = statbuf.st_size; size; )
            {
                immutable toxfer = (size > BUFSIZ) ? BUFSIZ : cast(size_t) size;
                cenforce(
                    core.sys.posix.unistd.read(fd, buf, toxfer) == toxfer
                    && core.sys.posix.unistd.write(fdw, buf, toxfer) == toxfer,
                    from);
                assert(size >= toxfer);
                size -= toxfer;
            }
        }

        cenforce(core.sys.posix.unistd.close(fdw) != -1, from);

        utimbuf utim = void;
        utim.actime = cast(time_t)statbuf.st_atime;
        utim.modtime = cast(time_t)statbuf.st_mtime;

        cenforce(utime(toz, &utim) != -1, from);
    }
}

    /++
        $(RED Scheduled for deprecation in August 2011. Please use the version
              which takes $(XREF datetime, SysTime) instead).

        Set access/modified times of file $(D name).

        Throws:
            $(D_PARAM FileException) on error.
     +/
version(StdDdoc) void setTimes(in char[] name, d_time fta, d_time ftm);
else void setTimes(C)(in C[] name, d_time fta, d_time ftm)
    if(is(Unqual!C == char))
{
    pragma(msg, "Warning: As of Phobos 2.052, the version of std.file.setTimes " ~
                "which takes std.date.d_time has been scheduled for deprecation " ~
                "in August 2011. Please use the version which takes " ~
                "std.datetime.SysTime instead.");

    version(Windows)
    {
        const ta = d_time2FILETIME(fta);
        const tm = d_time2FILETIME(ftm);
        alias TypeTuple!(GENERIC_WRITE, 0, null, OPEN_EXISTING,
                FILE_ATTRIBUTE_NORMAL, HANDLE.init)
            defaults;
        auto h = useWfuncs
            ? CreateFileW(std.utf.toUTF16z(name), defaults)
            : CreateFileA(toMBSz(name), defaults);
        cenforce(h != INVALID_HANDLE_VALUE, name);
        scope(exit) cenforce(CloseHandle(h), name);

        cenforce(SetFileTime(h, null, &ta, &tm), name);
    }
    else version(Posix)
    {
        timeval[2] t = void;
        t[0].tv_sec = to!int(fta / ticksPerSecond);
        t[0].tv_usec = cast(int)
            (cast(long) ((cast(double) fta / ticksPerSecond)
                    * 1_000_000) % 1_000_000);
        t[1].tv_sec = to!int(ftm / ticksPerSecond);
        t[1].tv_usec = cast(int)
            (cast(long) ((cast(double) ftm / ticksPerSecond)
                    * 1_000_000) % 1_000_000);
        enforce(utimes(toStringz(name), t) == 0);
    }
}


/++
    Set access/modified times of file $(D name).

    Params:
        fileAccessTime       = Time the file was last accessed.
        fileModificationTime = Time the file was last modified.

    Throws:
        $(D FileException) on error.
 +/
version(StdDdoc) void setTimes(in char[] name,
                               SysTime fileAccessTime,
                               SysTime fileModificationTime);
else void setTimes(C)(in C[] name,
                      SysTime fileAccessTime,
                      SysTime fileModificationTime)
    if(is(Unqual!C == char))
{
    version(Windows)
    {
        const ta = SysTimeToFILETIME(fileAccessTime);
        const tm = SysTimeToFILETIME(fileModificationTime);
        alias TypeTuple!(GENERIC_WRITE,
                         0,
                         null,
                         OPEN_EXISTING,
                         FILE_ATTRIBUTE_NORMAL, HANDLE.init)
              defaults;
        auto h = useWfuncs ?
                 CreateFileW(std.utf.toUTF16z(name), defaults) :
                 CreateFileA(toMBSz(name), defaults);

        cenforce(h != INVALID_HANDLE_VALUE, name);

        scope(exit)
            cenforce(CloseHandle(h), name);

        cenforce(SetFileTime(h, null, &ta, &tm), name);
    }
    else version(Posix)
    {
        timeval[2] t = void;

        t[0] = fileAccessTime.toTimeVal();
        t[1] = fileModificationTime.toTimeVal();

        enforce(utimes(toStringz(name), t) == 0);
    }
}

/+
unittest
{
    write(deleteme, "a\n");
    scope(exit) { assert(exists(deleteme)); remove(deleteme); }
    SysTime ftc1, fta1, ftm1;
    getTimes(deleteme, ftc1, fta1, ftm1);
    enforce(collectException(setTimes("nonexistent", fta1, ftm1)));
    setTimes(deleteme, fta1 + dur!"seconds"(50), ftm1 + dur!"seconds"(50));
    SysTime ftc2, fta2, ftm2;
    getTimes(deleteme, ftc2, fta2, ftm2);
    assert(fta1 + dur!"seconds(50) == fta2, text(fta1 + dur!"seconds(50), "!=", fta2));
    assert(ftm1 + dur!"seconds(50) == ftm2);
}
+/


/++
    Remove directory and all of its content and subdirectories,
    recursively.

    Throws:
        FileException if there is an error (including if the given
        file is not a directory).
 +/
void rmdirRecurse(in char[] pathname)
{
    DirEntry de = dirEntry(pathname);

    rmdirRecurse(de);
}


/++
    Remove directory and all of its content and subdirectories,
    recursively.

    Throws:
        FileException if there is an error (including if the given
        file is not a directory).
 +/
void rmdirRecurse(ref DirEntry de)
{
    if(!de.isDir)
        throw new FileException(text("File ", de.name, " is not a directory"));

    if(de.isSymlink())
        remove(de.name);
    else
    {
        // all children, recursively depth-first
        foreach(DirEntry e; dirEntries(de.name, SpanMode.depth, false))
        {
            isDir(e.linkAttributes) ? rmdir(e.name) : remove(e.name);
        }

        // the dir itself
        rmdir(de.name);
    }
}

version(Windows) unittest
{
    auto d = deleteme ~ r".dir\a\b\c\d\e\f\g";
    mkdirRecurse(d);
    rmdirRecurse(deleteme ~ ".dir");
    enforce(!exists(deleteme ~ ".dir"));
}

version(Posix) unittest
{
    version(OSX)
    {
    }
    else
    {
        auto d = "/tmp/deleteme/a/b/c/d/e/f/g";
        enforce(collectException(mkdir(d)));
        mkdirRecurse(d);
        core.sys.posix.unistd.symlink("/tmp/deleteme/a/b/c", "/tmp/deleteme/link");
        rmdirRecurse("/tmp/deleteme/link");
        enforce(exists(d));
        rmdirRecurse("/tmp/deleteme");
        enforce(!exists("/tmp/deleteme"));

        d = "/tmp/deleteme/a/b/c/d/e/f/g";
        mkdirRecurse(d);
        std.process.system("ln -sf /tmp/deleteme/a/b/c /tmp/deleteme/link");
        rmdirRecurse("/tmp/deleteme");
        enforce(!exists("/tmp/deleteme"));
    }
}

unittest
{
    void[] buf;

    buf = new void[10];
    (cast(byte[])buf)[] = 3;
    if (exists("unittest_write.tmp")) remove("unittest_write.tmp");
    write("unittest_write.tmp", buf);
    void buf2[] = read("unittest_write.tmp");
    assert(buf == buf2);

    copy("unittest_write.tmp", "unittest_write2.tmp");
    buf2 = read("unittest_write2.tmp");
    assert(buf == buf2);

    remove("unittest_write.tmp");
    assert(!exists("unittest_write.tmp"));
    remove("unittest_write2.tmp");
    assert(!exists("unittest_write2.tmp"));
}

unittest
{
    _listDir(".", delegate bool (DirEntry * de)
    {
        version(Windows)
        {
            auto s = std.string.format("%s : c %s, w %s, a %s",
                                       de.name,
                                       de.timeCreated,
                                       de.timeLastModified,
                                       de.timeLastAccessed);
        }
        else version(Posix)
        {
            auto s = std.string.format("%s : c %s, w %s, a %s",
                                       de.name,
                                       de.timeStatusChanged,
                                       de.timeLastModified,
                                       de.timeLastAccessed);
        }

        return true;
    }
    );
}

/**
 * Dictates directory spanning policy for $(D_PARAM dirEntries) (see below).
 */
enum SpanMode
{
    /** Only spans one directory. */
    shallow,
    /** Spans the directory depth-first, i.e. the content of any
     subdirectory is spanned before that subdirectory itself. Useful
     e.g. when recursively deleting files.  */
    depth,
    /** Spans the directory breadth-first, i.e. the content of any
     subdirectory is spanned right after that subdirectory itself. */
    breadth,
}

private struct DirIteratorImpl
{
    SpanMode _mode;
    // Whether we should follow symlinked directories while iterating.
    // It also indicates whether we should avoid functions which call
    // stat (since we should only need lstat in this case and it would
    // be more efficient to not call stat in addition to lstat).
    bool _followSymlink;
    DirEntry _cur;
    Appender!(DirHandle[]) _stack;
    Appender!(DirEntry[]) _stashed; //used in depth first mode
    //stack helpers
    void pushExtra(DirEntry de){ _stashed.put(de); }
    //ditto
    bool hasExtra(){ return !_stashed.data.empty; }
    //ditto
    DirEntry popExtra()
    {
        DirEntry de;
        de = _stashed.data[$-1];
        _stashed.shrinkTo(_stashed.data.length - 1);
        return de;

    }
    version(Windows)
    {
        struct DirHandle
        {
            string dirpath;
            HANDLE h;
        }

        bool stepIn(string directory)
        {
            string search_pattern = std.path.join(directory, "*.*");
            if(useWfuncs)
            {
                WIN32_FIND_DATAW findinfo;
                HANDLE h = FindFirstFileW(toUTF16z(search_pattern), &findinfo);
                cenforce(h != INVALID_HANDLE_VALUE, directory);
                if(_stack.data.empty)
                    _stack.put(DirHandle(directory, h));
                else
                    _stack.put(
                        DirHandle(std.path.join(_stack.data.back.dirpath, directory), h));

                return toNext(false, &findinfo);
            }
            else
            {
                WIN32_FIND_DATA findinfo;
                HANDLE h = FindFirstFileA(toMBSz(search_pattern), &findinfo);
                cenforce(h != INVALID_HANDLE_VALUE, directory);
                if(_stack.data.empty)
                    _stack.put(DirHandle(directory, h));
                else
                    _stack.put(
                        DirHandle(std.path.join(_stack.data.back.dirpath, directory), h));

                return toNext(false, &findinfo);
            }
        }

        bool next()
        {
            if(_stack.data.empty)
                return false;
            bool result;
            if (useWfuncs)
            {
                WIN32_FIND_DATAW findinfo;
                result = toNext(true, &findinfo);

            }
            else
            {
                WIN32_FIND_DATA findinfo;
                result = toNext(true, &findinfo);
            }
            return result;
        }

        bool toNext(bool fetch, WIN32_FIND_DATAW* findinfo)
        {
            if(fetch)
            {
                if(FindNextFileW(_stack.data[$-1].h, findinfo) == FALSE)
                {
                    popDirStack();
                    return false;
                }
            }
            while( std.string.wcscmp(findinfo.cFileName.ptr, ".") == 0
                    || std.string.wcscmp(findinfo.cFileName.ptr, "..") == 0)
                if(FindNextFileW(_stack.data[$-1].h, findinfo) == FALSE)
                {
                    popDirStack();
                    return false;
                }
            _cur._init(_stack.data[$-1].dirpath, findinfo);
            return true;
        }

        bool toNext(bool fetch, WIN32_FIND_DATA* findinfo)
        {
            if(fetch)
            {
                if(FindNextFileA(_stack.data[$-1].h, findinfo) == FALSE)
                {
                    popDirStack();
                    return false;
                }
            }
            while( std.c.string.strcmp(findinfo.cFileName.ptr, ".") == 0
                    || std.c.string.strcmp(findinfo.cFileName.ptr, "..") == 0)
                if(FindNextFileA(_stack.data[$-1].h, findinfo) == FALSE)
                {
                    popDirStack();
                    return false;
                }
            _cur._init(_stack.data[$-1].dirpath, findinfo);
            return true;
        }

        void popDirStack()
        {
            assert(!_stack.data.empty);
            FindClose(_stack.data[$-1].h);
            _stack.shrinkTo(_stack.data.length-1);
        }

        void releaseDirStack()
        {
            foreach( d;  _stack.data)
                FindClose(d.h);
        }

    }
    else version(Posix)
    {
        struct DirHandle
        {
            string dirpath;
            DIR*   h;
        }

        bool stepIn(string directory)
        {
            auto h = cenforce(opendir(toStringz(directory)), directory);
            if(_stack.data.empty)
                _stack.put(DirHandle(directory, h));
            else
                _stack.put(
                    DirHandle(std.path.join(_stack.data.back.dirpath, directory), h));
            return next();
        }

        bool next()
        {
            if(_stack.data.empty)
                return false;
            for(dirent* fdata; (fdata = readdir(_stack.data[$-1].h)) != null; )
            {
                // Skip "." and ".."
                if(std.c.string.strcmp(fdata.d_name.ptr, ".")  &&
                   std.c.string.strcmp(fdata.d_name.ptr, "..") )
                {
                    _cur._init(_stack.data[$-1].dirpath, fdata);
                    return true;
                }
            }
            popDirStack();
            return false;
        }

        void popDirStack()
        {
            assert(!_stack.data.empty);
            closedir(_stack.data[$-1].h);
            _stack.shrinkTo(_stack.data.length-1);
        }

        void releaseDirStack()
        {

            foreach( d;  _stack.data)
                closedir(d.h);
        }
    }

    this(string pathname, SpanMode mode, bool _followSymlink)
    {
        _mode = mode;
        _followSymlink = _followSymlink;
        _stack = appender(cast(DirHandle[])[]);
        if(_mode == SpanMode.depth)
            _stashed = appender(cast(DirEntry[])[]);
        if(stepIn(std.path.rel2abs(pathname)))
        {
            if(_mode == SpanMode.depth)
                while(_followSymlink ? _cur.isDir : isDir(_cur.linkAttributes))
                {
                    auto thisDir = _cur;
                    if(stepIn(_cur.name))
                    {
                        pushExtra(thisDir);
                    }
                    else
                        break;
                }
        }
    }
    @property bool empty(){ return _stashed.data.empty && _stack.data.empty; }
    @property DirEntry front(){ return _cur; }
    void popFront()
    {
        switch(_mode)
        {
        case SpanMode.depth:
            if(next())
            {
                while(_followSymlink ? _cur.isDir : isDir(_cur.linkAttributes))
                {
                    auto thisDir = _cur;
                    if(stepIn(_cur.name))
                    {
                        pushExtra(thisDir);
                    }
                    else
                        break;
                }
            }
            else if(hasExtra())
                _cur = popExtra();
            break;
        case SpanMode.breadth:
            if(_followSymlink ? _cur.isDir : isDir(_cur.linkAttributes))
            {
                if(!stepIn(_cur.name))
                    while(!empty && !next()){}
            }
            else
                while(!empty && !next()){}
            break;
        default:
            next();
        }
    }

    ~this()
    {
        releaseDirStack();
    }
}

struct DirIterator
{
private:
    RefCounted!(DirIteratorImpl, RefCountedAutoInitialize.no) impl;
    this(string pathname, SpanMode mode, bool followSymlink)
    {
        impl = typeof(impl)(pathname, mode, followSymlink);
    }
public:
    @property bool empty(){ return impl.empty; }
    @property DirEntry front(){ return impl.front; }
    void popFront(){ impl.popFront(); }
    int opApply(int delegate(ref string name) dg)
    {
        foreach(DirEntry v; impl.refCountedPayload)
        {
            string s = v.name;
            if(dg(s))
                return 1;
        }
        return 0;
    }
    int opApply(int delegate(ref DirEntry name) dg)
    {
        foreach(DirEntry v; impl.refCountedPayload)
            if(dg(v))
                return 1;
        return 0;
    }
}
/++
    Returns an input range of DirEntry that lazily iterates a given directory,
    also provides two ways of foreach iteration. The iteration variable can be of
    type $(D_PARAM string) if only the name is needed, or $(D_PARAM DirEntry)
    if additional details are needed. The span mode dictates the how the
    directory is traversed. The name of the each directory entry iterated
    contains the absolute path.

    Params:
        path = The directory to iterate over.
        mode = Whether the directory's sub-directories should be iterated
               over depth-first ($(D_PARAM depth)), breadth-first
               ($(D_PARAM breadth)), or not at all ($(D_PARAM shallow)).
        followSymlink = Whether symbolic links which point to directories
                         should be treated as directories and their contents
                         iterated over. Ignored on Windows.

Examples:
--------------------
// Iterate a directory in depth
foreach (string name; dirEntries("destroy/me", SpanMode.depth))
{
 remove(name);
}
// Iterate a directory in breadth
foreach (string name; dirEntries(".", SpanMode.breadth))
{
 writeln(name);
}
// Iterate a directory and get detailed info about it
foreach (DirEntry e; dirEntries("dmd-testing", SpanMode.breadth))
{
 writeln(e.name, "\t", e.size);
}
// Iterate over all *.d files in current directory and all it's subdirectories
auto dFiles = filter!`endsWith(a.name,".d")`(dirEntries(".",SpanMode.depth));
foreach(d; dFiles)
    writeln(d.name);
// Hook it up with std.parallelism to compile them all in parallel:
foreach(d; parallel(dFiles, 1)) //passes by 1 file to each thread
{
    string cmd = "dmd -c "  ~ d.name;
    writeln(cmd);
    std.process.system(cmd);
}
--------------------
//
 +/
auto dirEntries(string path, SpanMode mode, bool followSymlink = true)
{
    return DirIterator(path, mode, followSymlink);
}

unittest
{
    version (linux)
    {
        assert(std.process.system("mkdir --parents dmd-testing") == 0);
        scope(exit) std.process.system("rm -rf dmd-testing");
        assert(std.process.system("mkdir --parents dmd-testing/somedir") == 0);
        assert(std.process.system("touch dmd-testing/somefile") == 0);
        assert(std.process.system("touch dmd-testing/somedir/somedeepfile")
                == 0);
        foreach (string name; dirEntries("dmd-testing", SpanMode.shallow))
        {
        }
        foreach (string name; dirEntries("dmd-testing", SpanMode.depth))
        {
            //writeln(name);
        }
        foreach (string name; dirEntries("dmd-testing", SpanMode.breadth))
        {
            //writeln(name);
        }
        foreach (DirEntry e; dirEntries("dmd-testing", SpanMode.breadth))
        {
            //writeln(e.name);
        }

        foreach (DirEntry e; dirEntries("/usr/share/zoneinfo", SpanMode.depth))
        {
            assert(e.isFile || e.isDir, e.name);
        }
    }
}

/++
    Returns a DirEntry for the given file (or directory).

    Params:
        name = The file (or directory) to get a DirEntry for.

    Throws:
        FileException) if the file does not exist.
 +/
DirEntry dirEntry(in char[] name)
{
    if(!name.exists)
        throw new FileException(text("File ", name, " does not exist."));

    DirEntry dirEntry;

    dirEntry._init(name);

    return dirEntry;
}

//Test dirEntry with a directory.
unittest
{
    auto before = Clock.currTime();
    Thread.sleep(dur!"seconds"(1));
    immutable path = deleteme ~ "_dir";
    scope(exit) { if(path.exists) rmdirRecurse(path); }

    mkdir(path);
    Thread.sleep(dur!"seconds"(1));
    auto de = dirEntry(path);
    assert(de.name == path);
    assert(de.isDir);
    assert(!de.isFile);
    assert(!de.isSymlink);

    assert(de.isDir == path.isDir);
    assert(de.isFile == path.isFile);
    assert(de.isSymlink == path.isSymlink);
    assert(de.size == path.getSize());
    assert(de.attributes == getAttributes(path));
    assert(de.linkAttributes == getLinkAttributes(path));

    auto now = Clock.currTime();
    assert(de.timeLastAccessed > before);
    assert(de.timeLastAccessed < now);
    assert(de.timeLastModified > before);
    assert(de.timeLastModified < now);

    assert(isDir(de.attributes));
    assert(isDir(de.linkAttributes));
    assert(!isFile(de.attributes));
    assert(!isFile(de.linkAttributes));
    assert(!isSymlink(de.attributes));
    assert(!isSymlink(de.linkAttributes));

    version(Windows)
    {
        assert(de.timeCreated > before);
        assert(de.timeCreated < now);
    }
    else version(Posix)
    {
        assert(de.timeStatusChanged > before);
        assert(de.timeStatusChanged < now);
        assert(de.attributes == de.statBuf.st_mode);
    }
}

//Test dirEntry with a file.
unittest
{
    auto before = Clock.currTime();
    Thread.sleep(dur!"seconds"(1));
    immutable path = deleteme ~ "_file";
    scope(exit) { if(path.exists) remove(path); }

    write(path, "hello world");
    Thread.sleep(dur!"seconds"(1));
    auto de = dirEntry(path);
    assert(de.name == path);
    assert(!de.isDir);
    assert(de.isFile);
    assert(!de.isSymlink);

    assert(de.isDir == path.isDir);
    assert(de.isFile == path.isFile);
    assert(de.isSymlink == path.isSymlink);
    assert(de.size == path.getSize());
    assert(de.attributes == getAttributes(path));
    assert(de.linkAttributes == getLinkAttributes(path));

    auto now = Clock.currTime();
    assert(de.timeLastAccessed > before);
    assert(de.timeLastAccessed < now);
    assert(de.timeLastModified > before);
    assert(de.timeLastModified < now);

    assert(!isDir(de.attributes));
    assert(!isDir(de.linkAttributes));
    assert(isFile(de.attributes));
    assert(isFile(de.linkAttributes));
    assert(!isSymlink(de.attributes));
    assert(!isSymlink(de.linkAttributes));

    version(Windows)
    {
        assert(de.timeCreated > before);
        assert(de.timeCreated < now);
    }
    else version(Posix)
    {
        assert(de.timeStatusChanged > before);
        assert(de.timeStatusChanged < now);
        assert(de.attributes == de.statBuf.st_mode);
    }
}

//Test dirEntry with a symlink to a directory.
version(linux) unittest
{
    auto before = Clock.currTime();
    Thread.sleep(dur!"seconds"(1));
    immutable orig = deleteme ~ "_dir";
    mkdir(orig);
    immutable path = deleteme ~ "_slink";
    scope(exit) { if(orig.exists) rmdirRecurse(orig); }
    scope(exit) { if(path.exists) remove(path); }

    core.sys.posix.unistd.symlink((orig ~ "\0").ptr, (path ~ "\0").ptr);
    Thread.sleep(dur!"seconds"(1));
    auto de = dirEntry(path);
    assert(de.name == path);
    assert(de.isDir);
    assert(!de.isFile);
    assert(de.isSymlink);

    assert(de.isDir == path.isDir);
    assert(de.isFile == path.isFile);
    assert(de.isSymlink == path.isSymlink);
    assert(de.size == path.getSize());
    assert(de.attributes == getAttributes(path));
    assert(de.linkAttributes == getLinkAttributes(path));

    auto now = Clock.currTime();
    assert(de.timeLastAccessed > before);
    assert(de.timeLastAccessed < now);
    assert(de.timeLastModified > before);
    assert(de.timeLastModified < now);

    assert(isDir(de.attributes));
    assert(!isDir(de.linkAttributes));
    assert(!isFile(de.attributes));
    assert(!isFile(de.linkAttributes));
    assert(!isSymlink(de.attributes));
    assert(isSymlink(de.linkAttributes));

    assert(de.timeStatusChanged > before);
    assert(de.timeStatusChanged < now);
    assert(de.attributes == de.statBuf.st_mode);
}

//Test dirEntry with a symlink to a file.
version(linux) unittest
{
    auto before = Clock.currTime();
    Thread.sleep(dur!"seconds"(1));
    immutable orig = deleteme ~ "_file";
    write(orig, "hello world");
    immutable path = deleteme ~ "_slink";
    scope(exit) { if(orig.exists) remove(orig); }
    scope(exit) { if(path.exists) remove(path); }

    core.sys.posix.unistd.symlink((orig ~ "\0").ptr, (path ~ "\0").ptr);
    Thread.sleep(dur!"seconds"(1));
    auto de = dirEntry(path);
    assert(de.name == path);
    assert(!de.isDir);
    assert(de.isFile);
    assert(de.isSymlink);

    assert(de.isDir == path.isDir);
    assert(de.isFile == path.isFile);
    assert(de.isSymlink == path.isSymlink);
    assert(de.size == path.getSize());
    assert(de.attributes == getAttributes(path));
    assert(de.linkAttributes == getLinkAttributes(path));

    auto now = Clock.currTime();
    assert(de.timeLastAccessed > before);
    assert(de.timeLastAccessed < now);
    assert(de.timeLastModified > before);
    assert(de.timeLastModified < now);

    assert(!isDir(de.attributes));
    assert(!isDir(de.linkAttributes));
    assert(isFile(de.attributes));
    assert(!isFile(de.linkAttributes));
    assert(!isSymlink(de.attributes));
    assert(isSymlink(de.linkAttributes));

    assert(de.timeStatusChanged > before);
    assert(de.timeStatusChanged < now);
    assert(de.attributes == de.statBuf.st_mode);
}


/**
Reads an entire file into an array.

Example:
----
// Load file; each line is an int followed by comma, whitespace and a
// double.
auto a = slurp!(int, double)("filename", "%s, %s");
----
 */
Select!(Types.length == 1, Types[0][], Tuple!(Types)[])
slurp(Types...)(string filename, in char[] format)
{
    typeof(return) result;
    auto app = appender!(typeof(return))();
    ElementType!(typeof(return)) toAdd;
    auto f = File(filename);
    scope(exit) f.close;
    foreach (line; f.byLine())
    {
        formattedRead(line, format, &toAdd);
        enforce(line.empty,
                text("Trailing characters at the end of line: `", line,
                        "'"));
        app.put(toAdd);
    }
    return app.data;
}

unittest
{
    // Tuple!(int, double)[] x;
    // auto app = appender(&x);
    write(deleteme, "12 12.25\n345 1.125");
    scope(exit) { assert(exists(deleteme)); remove(deleteme); }
    auto a = slurp!(int, double)(deleteme, "%s %s");
    assert(a.length == 2);
    assert(a[0] == tuple(12, 12.25));
    assert(a[1] == tuple(345, 1.125));
}


/++
    Returns the contents of the given directory.

    The names in the contents do not include the pathname.

    Throws:
        FileException on error.

Examples:
    This program lists all the files and subdirectories in its
    path argument.
--------------------
import std.stdio;
import std.file;

void main(string[] args)
{
    auto dirs = std.file.listDir(args[1]);

    foreach(d; dirs)
        writefln(d);
}
--------------------
 +/

string[] listDir(C)(in C[] pathname)
{
    pragma(msg, "Warning: As of Phobos 2.054, std.file.listDir has been " ~
            "scheduled for deprecation in August 2011. Please use " ~
            "dirEntries instead.");
    auto result = appender!(string[])();

    bool listing(string filename)
    {
        result.put(filename);
        return true; // continue
    }

    _listDir(pathname, &listing);

    return result.data;
}

unittest
{
    assert(listDir(".").length > 0);
}


/++
    $(RED Scheduled for deprecation in August 2011.
       Please use $(D dirEntries) instead.)
    Returns all the files in the directory and its sub-directories
    which match pattern or regular expression r.

    Params:
        pathname = The path of the directory to search.
        pattern  = String with wildcards, such as $(RED "*.d"). The supported
                   wildcard strings are described under fnmatch() in
                   $(LINK2 std_path.html, std.path).
        r        = Regular expression, for more powerful pattern matching.
        followSymlink = Whether symbolic links which point to directories
                         should be treated as directories and their contents
                         iterated over. Ignored on Windows.

Examples:
    This program lists all the files with a "d" extension in
    the path passed as the first argument.
--------------------
import std.stdio;
import std.file;

void main(string[] args)
{
  auto d_source_files = std.file.listDir(args[1], "*.d");

  foreach(d; d_source_files)
      writefln(d);
}
--------------------

    A regular expression version that searches for all files with "d" or
    "obj" extensions:
--------------------
import std.stdio;
import std.file;
import std.regexp;

void main(string[] args)
{
  auto d_source_files = std.file.listDir(args[1], RegExp(r"\.(d|obj)$"));

  foreach(d; d_source_files)
      writefln(d);
}
--------------------
 +/
string[] listDir(C, U)(in C[] pathname, U filter, bool followSymlink = true)
    if(is(C : char) && !is(U: bool delegate(string filename)))
{
    pragma(msg, "Warning: As of Phobos 2.054, std.file.listDir has been " ~
                "scheduled for deprecation in August 2011. Please use " ~
                "dirEntries instead.");
    import std.regexp;
    auto result = appender!(string[])();
    bool callback(DirEntry* de)
    {
        if(followSymlink ? de.isDir : isDir(de.linkAttributes))
        {
            _listDir(de.name, &callback);
        }
        else
        {
            static if(is(U : const(C[])))
            {//pattern version
                if(std.path.fnmatch(de.name, filter))
                    result.put(de.name);
            }
            else static if(is(U : RegExp))
            {//RegExp version

                if(filter.test(de.name))
                    result.put(de.name);
            }
            else
                static assert(0,"There is no version of listDir that takes " ~ U.stringof);
        }
        return true; // continue
    }

    _listDir(pathname, &callback);

    return result.data;
}

/******************************************************
 * $(RED Scheduled for deprecation in August 2011.
 *       Please use $(D dirEntries) instead.)
 *
 * For each file and directory name in pathname[],
 * pass it to the callback delegate.
 *
 * Params:
 *        callback =        Delegate that processes each
 *                        filename in turn. Returns true to
 *                        continue, false to stop.
 * Example:
 *        This program lists all the files in its
 *        path argument, including the path.
 * ----
 * import std.stdio;
 * import std.path;
 * import std.file;
 *
 * void main(string[] args)
 * {
 *    auto pathname = args[1];
 *    string[] result;
 *
 *    bool listing(string filename)
 *    {
 *      result ~= std.path.join(pathname, filename);
 *      return true; // continue
 *    }
 *
 *    listdir(pathname, &listing);
 *
 *    foreach (name; result)
 *      writefln("%s", name);
 * }
 * ----
 */
void listDir(C, U)(in C[] pathname, U callback)
    if(is(C : char) && is(U: bool delegate(string filename)))
{
    pragma(msg, "Warning: As of Phobos 2.054, std.file.listDir has been " ~
                "scheduled for deprecation in August 2011. Please use " ~
                "dirEntries instead.");
    _listDir(pathname, callback);
}


//==============================================================================
// Private Section.
//==============================================================================
private:


void _listDir(in char[] pathname, bool delegate(string filename) callback)
{
    bool listing(DirEntry* de)
    {
        return callback(de.name.basename);
    }

    _listDir(pathname, &listing);
}


version(Windows)
{
    void _listDir(in char[] pathname, bool delegate(DirEntry* de) callback)
    {
        DirEntry de;
        auto c = std.path.join(pathname, "*.*");

        if(useWfuncs)
        {
            WIN32_FIND_DATAW fileinfo;

            auto h = FindFirstFileW(std.utf.toUTF16z(c), &fileinfo);
            if(h == INVALID_HANDLE_VALUE)
                return;

            scope(exit) FindClose(h);

            do
            {
                // Skip "." and ".."
                if(std.string.wcscmp(fileinfo.cFileName.ptr, ".") == 0 ||
                   std.string.wcscmp(fileinfo.cFileName.ptr, "..") == 0)
                {
                    continue;
                }

                de._init(pathname, &fileinfo);

                if(!callback(&de))
                    break;

            } while(FindNextFileW(h, &fileinfo) != FALSE);
        }
        else
        {
            WIN32_FIND_DATA fileinfo;

            auto h = FindFirstFileA(toMBSz(c), &fileinfo);

            if(h == INVALID_HANDLE_VALUE)
                return;

            scope(exit) FindClose(h);

            do
            {
                // Skip "." and ".."
                if(std.c.string.strcmp(fileinfo.cFileName.ptr, ".") == 0 ||
                   std.c.string.strcmp(fileinfo.cFileName.ptr, "..") == 0)
                {
                    continue;
                }

                de._init(pathname, &fileinfo);

                if(!callback(&de))
                    break;

            } while(FindNextFileA(h, &fileinfo) != FALSE);
        }
    }
}
else version(Posix)
{
    void _listDir(in char[] pathname, bool delegate(DirEntry* de) callback)
    {
        auto h = cenforce(opendir(toStringz(pathname)), pathname);
        scope(exit) closedir(h);

        DirEntry de;

        for(dirent* fdata; (fdata = readdir(h)) != null; )
        {
            // Skip "." and ".."
            if(!std.c.string.strcmp(fdata.d_name.ptr, ".") ||
               !std.c.string.strcmp(fdata.d_name.ptr, ".."))
            {
                continue;
            }

            de._init(pathname, fdata);

            if(!callback(&de))
                break;
        }
    }
}


//==============================================================================
// Stuff from std.date so that we don't have to import std.date and end up with
// the "scheduled for deprecation" pragma message from std.date showing up just
// because someone imports std.file.
//
// These will be removed either when the functions in std.file which use them
// are removed.
//==============================================================================
//

alias long d_time;
enum d_time d_time_nan = long.min;
enum ticksPerSecond = 1000;

version(Windows)
{
    d_time FILETIME2d_time(const FILETIME *ft)
    {
        auto sysTime = FILETIMEToSysTime(ft);

        return sysTimeToDTime(sysTime);
    }
}

template softDeprec(string vers, string date, string oldFunc, string newFunc)
{
    enum softDeprec = Format!("Warning: As of Phobos %s, std.file.%s has been scheduled " ~
                              "for deprecation in %s. Please use std.file.%s instead.",
                              vers, oldFunc, date, newFunc);
}<|MERGE_RESOLUTION|>--- conflicted
+++ resolved
@@ -1605,13 +1605,8 @@
 
 
 /++
-<<<<<<< HEAD
-    $(RED Scheduled for deprecation in October 2011.
+    $(RED Scheduled for deprecation in November 2011.
           Please use $(D attrIsSymlink) instead.)
-=======
-    $(RED Scheduled for deprecation in November 2011.
-          Please use $(D attrIsSymLink) instead.)
->>>>>>> 09b7cf61
 
     Returns whether the given file attributes are for a symbolic link.
 
