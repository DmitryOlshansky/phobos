--- conflicted
+++ resolved
@@ -161,17 +161,13 @@
         $(TD Similar to $(D recurrence), except that a random-access _range is
         created.
     ))
-<<<<<<< HEAD
     $(TR $(TD $(D $(LREF slides)))
         $(TD Creates a _range that returns a fixed-size sliding window
         over the original _range. Unlike chunks,
         it advances a configurable number of items at a time,
         not one chunk at a time).
     ))
-    $(TR $(TD $(D $(LREF stride)))
-=======
     $(TR $(TD $(LREF stride))
->>>>>>> c33c6706
         $(TD Iterates a _range with stride $(I n).
     ))
     $(TR $(TD $(LREF tail))
